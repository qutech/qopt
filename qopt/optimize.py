# -*- coding: utf-8 -*-
# =============================================================================
#     qopt
#     Copyright (C) 2020 Julian Teske, Forschungszentrum Juelich
#
#     This program is free software: you can redistribute it and/or modify
#     it under the terms of the GNU General Public License as published by
#     the Free Software Foundation, either version 3 of the License, or
#     (at your option) any later version.
#
#     This program is distributed in the hope that it will be useful,
#     but WITHOUT ANY WARRANTY; without even the implied warranty of
#     MERCHANTABILITY or FITNESS FOR A PARTICULAR PURPOSE. See the
#     GNU General Public License for more details.
#
#     You should have received a copy of the GNU General Public License
#     along with this program. If not, see <http://www.gnu.org/licenses/>.
#
#     Contact email: j.teske@fz-juelich.de
# =============================================================================
"""
This module contains interfaces to optimization algorithms or the algorithms
themselves.

Currently it supports interfacing to least squares and minimization algorithms
of the scipy package. Conditionally, a simulated annealing is supported, if the
simanneal package is included in the environment. (See installation
instructions on https://github.com/qutech/qopt) The classes for simulated
annealing are in an experimental state and not well tested!

The `Optimizer` class uses the `Simulator` as interface to the cost functions
evaluated after the simulation.


Classes
-------
:class:`Optimizer`
    Base class optimizer.

:class:`LeastSquaresOptimizer`
    An interface to scipy's least squares optimizer.

:class:`ScalarMinimizingOptimizer`
    An interface to scipy's minimize functions.

:class:`WallTimeExceeded`
    Exception for exceeding the optimization's time limit.

:class:`PulseAnnealer`
    Helper class for `SimulatedAnnealing`.

:class:`SimulatedAnnealing`
    Simulated annealing as optimization.


Notes
-----
The implementation was inspired by the optimal control package of QuTiP [1]_
(Quantum Toolbox in Python)

References
----------
.. [1] J. R. Johansson, P. D. Nation, and F. Nori: "QuTiP 2: A Python framework
    for the dynamics of open quantum systems.", Comp. Phys. Comm. 184, 1234
    (2013) [DOI: 10.1016/j.cpc.2012.11.019].

"""
import copy

import numpy as np
import scipy
import scipy.optimize
import time
from abc import ABC, abstractmethod
from typing import Dict, Optional, Callable, List, Union, Sequence
from unittest import mock
from warnings import warn

from qopt import optimization_data, simulator, performance_statistics

<<<<<<< HEAD
=======
import time
import sys

>>>>>>> 7902a450
try:
    import simanneal
except ImportError:
    warn('simanneal not installed. '
         'SimulatedAnnealing is not available')
    simanneal = mock.Mock()


default_termination_conditions = {
    "min_gradient_norm": 1e-7,
    "min_cost_gain": 1e-7,
    "max_wall_time": 10 * 60.0,
    "max_cost_func_calls": 1e6,
    "max_iterations": 10000,
    "min_amplitude_change": 1e-8
}


class WallTimeExceeded(Exception):
    """Raised when the time limit for the optimization is exceeded. """
    pass


class Optimizer(ABC):
    """ Abstract base class for the optimizer.

    Parameters
    ----------
    system_simulator : Simulator
        The simulator is the interface to the simulation.

    termination_cond: dict, optional
        The termination conditions of the optimization.

    save_intermediary_steps: bool, optional
        If True, then the results from intermediary steps are stored. Defaults
        to True.

    cost_func_weights: list of float, optional
        The cost functions are multiplied with these weights during the
        optimisation.

    use_jacobian_function: bool, optional
        If set to true, then the jacobians are calculated analytically.
        Defaults to False.

    store_optimizer: bool, optional
        If True, then the optimizer stores itself in the result class.
        Defaults to False


    Attributes
    ----------
    system_simulator : Simulator
        The simulator is the interface to the simulation.

    pulse_shape : Tuple of int
        The shape of the control amplitudes is saved and used for the
        cost functions while the optimization function might need them flatted.

    cost_func_weights: list of float, optional
        The cost functions are multiplied with these weights during the
        optimisation.

    use_jacobian_function: bool, optional
        If set to true, then the jacobians are calculated analytically.

    store_optimizer: bool, optional
        If True, then the optimizer stores itself in the result class.
        Defaults to False

    """

    def __init__(
            self,
            system_simulator: Optional[simulator.Simulator] = None,
            termination_cond: Optional[Dict] = None,
            save_intermediary_steps: bool = True,
            cost_func_weights: Optional[Sequence[float]] = None,
            use_jacobian_function=True,
            store_optimizer: bool = False
    ):
        self.system_simulator = system_simulator
        self.use_jacobian_function = use_jacobian_function
        self.termination_conditions = default_termination_conditions
        if termination_cond is not None:
            self.termination_conditions.update(**termination_cond)

        self.optim_iter_summary = None
        self.pulse_shape = ()

        self._opt_start_time = 0
        self._min_costs = np.inf
        self._min_costs_par = None
        self._n_cost_fkt_eval = 0
        self._n_jac_fkt_eval = 0

        # flags:
        self.save_intermediary_steps = save_intermediary_steps
        self.store_optimizer = store_optimizer

        self.cost_func_weights = cost_func_weights

        if self.cost_func_weights is not None:
            self.cost_func_weights = np.asarray(
                self.cost_func_weights).flatten()
            if len(self.cost_func_weights) == 0:
                self.cost_func_weights = None

    def cost_func_wrapper(self, optimization_parameters):
        """Wraps the cost function given by the simulator class.

        The relevant information for the analysis is saved.

        Parameters
        ----------
        optimization_parameters: np.array
            Raw optimization parameters in a linear array.

        Returns
        -------
        costs: np.array, shape (n_fun)
            Cost values.

        """
        if (time.time() - self._opt_start_time) \
                > self.termination_conditions['max_wall_time']:
            raise WallTimeExceeded

        costs = self.system_simulator.wrapped_cost_functions(
            optimization_parameters.reshape(self.pulse_shape[::-1]).T)

        if self.save_intermediary_steps:
            self.optim_iter_summary.iter_num += 1
            self.optim_iter_summary.costs.append(costs)
            self.optim_iter_summary.parameters.append(
                optimization_parameters.reshape(self.pulse_shape[::-1]).T
            )
        if np.linalg.norm(costs) < np.linalg.norm(self._min_costs):
            self._min_costs = costs
            self._min_costs_par = optimization_parameters.reshape(
                self.pulse_shape[::-1]).T

        # apply the cost function weights after saving the values.
        if self.cost_func_weights is not None:
            costs *= self.cost_func_weights

        self._n_cost_fkt_eval += 1
        return costs

    def cost_jacobian_wrapper(self, optimization_parameters):
        """Wraps the cost Jacobian function given by the simulator class.

        The relevant information for the analysis is saved.

        Parameters
        ----------
        optimization_parameters: np.array
            Raw optimization parameters in a linear array.

        Returns
        -------
        jacobian: np.array, shape (num_func, num_t * num_amp)
            Jacobian of the cost functions.

        """
        jacobian = self.system_simulator.wrapped_jac_function(
            optimization_parameters.reshape(self.pulse_shape[::-1]).T)

        if self.save_intermediary_steps:
            self.optim_iter_summary.gradients.append(jacobian)

        # jacobian shape (num_t, num_f, num_ctrl) -> (num_f, num_t * num_ctrl)
        jacobian = jacobian.transpose([1, 2, 0])
        jacobian = jacobian.reshape(
            (jacobian.shape[0], jacobian.shape[1] * jacobian.shape[2]))

        # apply the cost function weights after saving the values.
        if self.cost_func_weights is not None:
            jacobian = np.einsum('ab, a -> ab', jacobian,
                                 self.cost_func_weights)

        self._n_jac_fkt_eval += 1
        return jacobian

    def cost_func_wrapper_global(self, optimization_parameters):
        """Wraps the cost function given by the simulator class.

        The relevant information for the analysis is saved.

        Parameters
        ----------
        optimization_parameters: np.array
            Raw optimization parameters in a linear array.

        Returns
        -------
        costs: np.array, shape (n_fun)
            Cost values.

        """
        if (time.time() - self._opt_start_time) \
                > self.termination_conditions['max_wall_time']:
            raise WallTimeExceeded

        costs = self.system_simulator.wrapped_cost_functions_test(
            optimization_parameters.reshape(self.pulse_shape[::-1]).T)

        if self.save_intermediary_steps:
            self.optim_iter_summary.iter_num += 1
            self.optim_iter_summary.costs.append(costs)
            self.optim_iter_summary.parameters.append(
                optimization_parameters.reshape(self.pulse_shape[::-1]).T
            )
        if np.linalg.norm(costs) < np.linalg.norm(self._min_costs):
            self._min_costs = costs
            self._min_costs_par = optimization_parameters.reshape(
                self.pulse_shape[::-1]).T

        # apply the cost function weights after saving the values.
        if self.cost_func_weights is not None:
            costs *= self.cost_func_weights

        self._n_cost_fkt_eval += 1
        return costs

    def cost_jacobian_wrapper_global(self, optimization_parameters, scale_ind=[]):
        """Wraps the cost Jacobian function given by the simulator class.

        The relevant information for the analysis is saved.

        Parameters
        ----------
        optimization_parameters: np.array
            Raw optimization parameters in a linear array.

        Returns
        -------
        jacobian: np.array, shape (num_func, num_t * num_amp)
            Jacobian of the cost functions.

        """
        jacobian = self.system_simulator.wrapped_jac_function_test(
            optimization_parameters.reshape(self.pulse_shape[::-1]).T)

        if self.save_intermediary_steps:
            self.optim_iter_summary.gradients.append(jacobian)
        
        jacobian[:,:,scale_ind] = jacobian[:,:,scale_ind]/(1+self._n_jac_fkt_eval)
        
        # jacobian shape (num_t, num_f, num_ctrl) -> (num_f, num_t * num_ctrl)
        jacobian = jacobian.transpose([1, 2, 0])
        jacobian = jacobian.reshape(
            (jacobian.shape[0], jacobian.shape[1] * jacobian.shape[2]))

        # apply the cost function weights after saving the values.
        if self.cost_func_weights is not None:
            jacobian = np.einsum('ab, a -> ab', jacobian,
                                 self.cost_func_weights)

        self._n_jac_fkt_eval += 1
        return jacobian

    ###########################

    @abstractmethod
    def run_optimization(self, initial_control_amplitudes: np.ndarray,
                         verbose) \
            -> optimization_data.OptimizationResult:
        """Runs the optimization of the control amplitudes.

        Parameters
        ----------
        initial_control_amplitudes : array
            shape (num_t, num_ctrl)
        verbose
            Verbosity of the run. Depends on which optimizer is used.

        Returns
        -------
        optimization_result : `OptimizationResult`
            The resulting data of the simulation.

        """
        pass

    def prepare_optimization(self,
                             initial_optimization_parameters: np.ndarray):
        """Prepare for the next optimization.

        Parameters
        ----------
        initial_optimization_parameters : array
            shape (num_t, num_ctrl)

        Data stored in this class might be overwritten.
        """
        self._min_costs = np.inf
        self._min_costs_par = None
        self._n_cost_fkt_eval = 0
        self._n_jac_fkt_eval = 0
        try:
            self.pulse_shape = initial_optimization_parameters.shape
        except:
            self.pulse_shape = len(initial_optimization_parameters)
            
        if self.save_intermediary_steps:
            self.optim_iter_summary = \
                optimization_data.OptimizationSummary(
                    indices=self.system_simulator.cost_indices
                )
        self._opt_start_time = time.time()
        if self.system_simulator.stats is not None:
            # If the system simulator wants to write down statistics, then
            # initialise a fresh instance
            self.system_simulator.stats = \
                performance_statistics.PerformanceStatistics()
            self.system_simulator.stats.start_t_opt = float(
                self._opt_start_time)
            self.system_simulator.stats.indices = \
                self.system_simulator.cost_indices

    def write_state_to_result(self):
        """ Writes the current state into an instance of 'OptimizationResult'.

        Intended for saving progress when terminating the optimization in an
        unexpected way.

        Returns
        -------
        result: optimization_data.OptimizationResult
            The current result of the optimization.

        """
        if self.system_simulator.stats is not None:
            self.system_simulator.stats.end_t_opt = time.time()

        if self.use_jacobian_function:
            jac_norm = np.linalg.norm(
                self.cost_jacobian_wrapper(self._min_costs_par))
        else:
            jac_norm = 0

        if self.store_optimizer:
            storage_opt = self
        else:
            storage_opt = None

        optim_result = optimization_data.OptimizationResult(
            final_cost=self._min_costs,
            indices=self.system_simulator.cost_indices,
            final_parameters=self._min_costs_par,
            final_grad_norm=jac_norm,
            num_iter=self._n_cost_fkt_eval,
            termination_reason='Maximum Wall Time Exceeded',
            status=5,
            optimizer=storage_opt,
            optim_summary=self.optim_iter_summary,
            optimization_stats=self.system_simulator.stats
        )
        return optim_result


class LeastSquaresOptimizer(Optimizer):
    """
    Uses the scipy least squares method for optimization.

    Parameters
    ----------
    system_simulator: `Simulator`
        The systems simulator.

    termination_cond: dict
        Termination conditions.

    save_intermediary_steps: bool, optional
        If False, only the simulation result is stored. Defaults to False.

    method: str, optional
        The optimization method used. Currently implemented are:
        - 'trf': A trust region optimization algorithm. This is the default.

    bounds: list of array-like, optional
        Attention: The boundary format can vary between optimizers!
        The boundary conditions for the pulse optimizations. If none are given
        then the pulse is assumed to take any real value. The boundaries are
        given as a list of two arrays. The first array specifies the upper
        and the second array specifies the lower bounds. Single parameters
        can be excepted by using np.inf with appropriate sign.

    """

    def __init__(
            self,
            system_simulator: Optional[simulator.Simulator] = None,
            termination_cond: Optional[Dict] = None,
            save_intermediary_steps: bool = True,
            method: str = 'trf',
            bounds: Union[np.ndarray, List, None] = None,
            use_jacobian_function=True,
            cost_func_weights: Optional[Sequence[float]] = None,
            store_optimizer: bool = False):
        super().__init__(system_simulator=system_simulator,
                         termination_cond=termination_cond,
                         save_intermediary_steps=save_intermediary_steps,
                         cost_func_weights=cost_func_weights,
                         use_jacobian_function=use_jacobian_function,
                         store_optimizer=store_optimizer)
        self.method = method
        self.bounds = bounds

    def run_optimization(self, initial_control_amplitudes: np.array,
                         verbose: int = 0) -> optimization_data.OptimizationResult:
        """See base class. """
        super().prepare_optimization(
            initial_optimization_parameters=initial_control_amplitudes)

        if self.use_jacobian_function:
            jac = super().cost_jacobian_wrapper
        else:
            jac = '2-point'

        try:
            result = scipy.optimize.least_squares(
                fun=super().cost_func_wrapper,
                x0=initial_control_amplitudes.T.flatten(),
                jac=jac,
                bounds=self.bounds,
                method=self.method,
                ftol=self.termination_conditions["min_cost_gain"],
                xtol=self.termination_conditions["min_amplitude_change"],
                gtol=self.termination_conditions["min_gradient_norm"],
                max_nfev=self.termination_conditions["max_iterations"],
                verbose=verbose
            )

            if self.system_simulator.stats is not None:
                self.system_simulator.stats.end_t_opt = time.time()

            if self.store_optimizer:
                storage_opt = self
            else:
                storage_opt = None

            optim_result = optimization_data.OptimizationResult(
                final_cost=result.fun,
                indices=self.system_simulator.cost_indices,
                final_parameters=result.x.reshape(
                    self.pulse_shape[::-1]).T,
                final_grad_norm=np.linalg.norm(result.grad),
                num_iter=result.nfev,
                termination_reason=result.message,
                status=result.status,
                optimizer=storage_opt,
                optim_summary=self.optim_iter_summary,
                optimization_stats=self.system_simulator.stats
            )
        except WallTimeExceeded:
            optim_result = self.write_state_to_result()

        return optim_result

class LeastSquaresOptimizerGlobal(Optimizer):
    """
    Uses the scipy least squares method for optimization.

    Parameters
    ----------
    system_simulator: `Simulator`
        The systems simulator.

    termination_cond: dict
        Termination conditions.

    save_intermediary_steps: bool, optional
        If False, only the simulation result is stored. Defaults to False.

    method: str, optional
        The optimization method used. Currently implemented are:
        - 'trf': A trust region optimization algorithm. This is the default.

    bounds: array or list of boundaries, optional
        The boundary conditions for the pulse optimizations. If none are given
        then the pulse is assumed to take any real value.

    """

    def __init__(
            self,
            n_time_steps_ctrl: int,
            system_simulator: Optional[simulator.Simulator] = None,
            termination_cond: Optional[Dict] = None,
            save_intermediary_steps: bool = True,
            method: str = 'trf',
            bounds: Union[np.ndarray, List, None] = None,
            use_jacobian_function=True,
            cost_func_weights: Optional[Sequence[float]] = None,
            store_optimizer: bool = False,
            scale_down_grad_ind = []):
        super().__init__(system_simulator=system_simulator,
                         termination_cond=termination_cond,
                         save_intermediary_steps=save_intermediary_steps,
                         cost_func_weights=cost_func_weights,
                         use_jacobian_function=use_jacobian_function,
                         store_optimizer=store_optimizer)
        self.method = method
        self.bounds = bounds
        self.n_time_steps_ctrl = n_time_steps_ctrl
        
        self.scale_down_grad_ind = scale_down_grad_ind
        
    def cost_jacobian_wrapper_test(self,optimization_parameters):
        
        return super().cost_jacobian_wrapper_global(optimization_parameters,self.scale_down_grad_ind)

    def run_optimization(self, initial_control_amplitudes: np.array,
                         verbose: int = 0) -> optimization_data.OptimizationResult:
        """See base class.
        """
        super().prepare_optimization(
            initial_optimization_parameters=initial_control_amplitudes)

        if self.use_jacobian_function:
            jac = self.cost_jacobian_wrapper_test
        else:
            jac = '2-point'

        try:
            result = scipy.optimize.least_squares(
                fun=super().cost_func_wrapper_global,
                x0=initial_control_amplitudes.T.flatten(),
                jac=jac,
                bounds=self.bounds,
                method=self.method,
                ftol=self.termination_conditions["min_cost_gain"],
                xtol=self.termination_conditions["min_amplitude_change"],
                gtol=self.termination_conditions["min_gradient_norm"],
                max_nfev=self.termination_conditions["max_iterations"],
                verbose=verbose,
                x_scale="jac"
            )

            if self.system_simulator.stats is not None:
                self.system_simulator.stats.end_t_opt = time.time()

            if self.store_optimizer:
                storage_opt = self
            else:
                storage_opt = None

            optim_result = optimization_data.OptimizationResult(
                final_cost=result.fun,
                indices=self.system_simulator.cost_indices,
                final_parameters=[result.x]*self.n_time_steps_ctrl,
                final_grad_norm=np.linalg.norm(result.grad),
                num_iter=result.nfev,
                termination_reason=result.message,
                status=result.status,
                optimizer=storage_opt,
                optim_summary=self.optim_iter_summary,
                optimization_stats=self.system_simulator.stats
            )
        except WallTimeExceeded:
            optim_result = self.write_state_to_result()

        return optim_result


class ScalarMinimizingOptimizer(Optimizer):
    """ Interfaces to the minimize functions of the optimization package in
    scipy.

    Parameters
    ----------
    method: string
        Takes methods implemented by scipy.optimize.minimize.

    bounds: sequence, optional
        Attention: The boundary format can vary between optimizers!
        The boundary conditions for the pulse optimizations. If none are given
        then the pulse is assumed to take any real value. The boundaries are
        given as a sequence of (min, max) pairs for each element. Defaults to
        None.

    """
    def __init__(
            self,
            system_simulator: Optional[simulator.Simulator] = None,
            termination_cond: Optional[Dict] = None,
            save_intermediary_steps: bool = True,
            method: str = 'L-BFGS-B',
            bounds: Union[np.ndarray, List, None] = None,
            use_jacobian_function=True,
            cost_func_weights: Optional[Sequence[float]] = None,
            store_optimizer: bool = False
    ):
        super().__init__(system_simulator=system_simulator,
                         termination_cond=termination_cond,
                         save_intermediary_steps=save_intermediary_steps,
                         cost_func_weights=cost_func_weights,
                         use_jacobian_function=use_jacobian_function,
                         store_optimizer=store_optimizer)
        self.method = method
        self.bounds = bounds

    def cost_func_wrapper(self, optimization_parameters):
        """ Evalutes the cost function.

         The total cost function is defined as the sum of cost functions.

         """
        costs = super().cost_func_wrapper(optimization_parameters)
        scalar_costs = np.sum(costs)
        return scalar_costs

    def cost_jacobian_wrapper(self, optimization_parameters):
        """ The Jacobian reduced to the gradient.

        The gradient is calculated by summation over the Jacobian along the
        function axis, because the total cost function is defined as the sum
        of cost functions.

        Returns
        -------
        gradient: numpy array, shape (num_t * num_amp)
            The gradient of the costs in the 2 norm.

        """
        jac = super().cost_jacobian_wrapper(optimization_parameters)
        grad = (np.sum(jac, axis=0))
        return grad

    def run_optimization(self, initial_control_amplitudes: np.array,
                         verbose: bool = False) -> optimization_data.OptimizationResult:
        super().prepare_optimization(
            initial_optimization_parameters=initial_control_amplitudes)

        if self.use_jacobian_function:
            jac = self.cost_jacobian_wrapper
        else:
            jac = None

        if self.method == 'L-BFGS-B':
            try:
                result = scipy.optimize.minimize(
                    fun=self.cost_func_wrapper,
                    x0=initial_control_amplitudes.T.flatten(),
                    jac=jac,
                    bounds=self.bounds,
                    method=self.method,
                    options={
                        'ftol': self.termination_conditions["min_cost_gain"],
                        'gtol': self.termination_conditions["min_gradient_norm"],
                        'maxiter': self.termination_conditions["max_iterations"],
                        'disp': verbose
                    }
                )

                if self.store_optimizer:
                    storage_opt = self
                else:
                    storage_opt = None

                optim_result = optimization_data.OptimizationResult(
                    final_cost=result.fun,
                    indices=self.system_simulator.cost_indices,
                    final_parameters=result.x.reshape(
                        self.pulse_shape[::-1]).T,
                    final_grad_norm=np.linalg.norm(result.jac),
                    num_iter=result.nfev,
                    termination_reason=result.message,
                    status=result.status,
                    optimizer=storage_opt,
                    optim_summary=self.optim_iter_summary,
                    optimization_stats=self.system_simulator.stats
                )
            except WallTimeExceeded:
                optim_result = self.write_state_to_result()

        elif self.method == 'Nelder-Mead':
            try:
                result = scipy.optimize.minimize(
                    fun=self.cost_func_wrapper,
                    x0=initial_control_amplitudes.T.flatten(),
                    bounds=self.bounds,
                    method=self.method,
                    options={
                        'maxiter': self.termination_conditions[
                            "max_iterations"]},
                )

                if self.store_optimizer:
                    storage_opt = self
                else:
                    storage_opt = None

                optim_result = optimization_data.OptimizationResult(
                    final_cost=result.fun,
                    indices=self.system_simulator.cost_indices,
                    final_parameters=result.x.reshape(
                        self.pulse_shape[::-1]).T,
                    num_iter=result.nfev,
                    termination_reason=result.message,
                    status=result.status,
                    optimizer=storage_opt,
                    optim_summary=self.optim_iter_summary,
                    optimization_stats=self.system_simulator.stats
                )
            except WallTimeExceeded:
                optim_result = self.write_state_to_result()

        else:
            try:
                result = scipy.optimize.minimize(
                    fun=self.cost_func_wrapper,
                    x0=initial_control_amplitudes.T.flatten(),
                    bounds=self.bounds,
                    method=self.method
                )

                optim_result = optimization_data.OptimizationResult(
                    final_cost=result.fun,
                    indices=self.system_simulator.cost_indices,
                    final_parameters=result.x.reshape(
                        self.pulse_shape[::-1]).T,
                    num_iter=result.nfev,
                    termination_reason=result.message,
                    status=result.status,
                    optimizer=self,
                    optim_summary=self.optim_iter_summary,
                    optimization_stats=self.system_simulator.stats
                )
            except WallTimeExceeded:
                optim_result = self.write_state_to_result()

        if self.system_simulator.stats is not None:
            self.system_simulator.stats.end_t_opt = time.time()

        return optim_result


def time_string(seconds):
    """Returns time in seconds as a string formatted HHHH:MM:SS."""
    s = int(round(seconds))  # round to nearest second
    h, s = divmod(s, 3600)   # get hours and remainder
    m, s = divmod(s, 60)     # split remainder into minutes and seconds
    return '%4i:%02i:%02i' % (h, m, s)


class PulseAnnealer(simanneal.Annealer):
    """
    Simulated annealer for the discrete optimization of pulses.

    This function implements an annealer class for the optimization of pulses.
    The virtual methods move and energy are reimplemented.
    The state is the pulse.

    Parameters
    ----------
    initial_state: numpy array, shape = (n_times, n_ctrl)
        The initial state or initial pulse.

    bounds: numpy array, shape = (2, n_times, n_ctrl)
        Boundaries for the pulse.

    energy_function: callable
        Energy or Cost function.

    step_size: int
        The annealer will optimize taking steps of the size of all integers,
        whose absolute values are smaller or equal to step_size in any
        direction. Defaults to 1 for the optimization of integers.

    step_ratio: float
        The step ratio determines how many of the time segments are optimized
        at once.

    Tmax: float
        Initial or maximum temperature for the annealing algorithm. The initial
        temperature should be about as large as the initial infidelity. If
        pulses with random initial values are optimized, I suggest an initial
        temperature of 1.

    Tmin: float
        Final or minimal temperature. The final temperature should be at least
        2 orders of magnitude smaller than the final fidelity you expect, such
        that the annealer does not jump close to the completion.

    steps: int
        Number of optimization steps before the pulse terminates.

    updates: int
        Number of updates. At each update the program calls the update
        function to document how many steps were accepted since the last update
        and how many of them improved the energy or cost function.

    """
    def __init__(
            self,
            initial_state,
            bounds,
            energy_function: Callable,
            step_size: int,
            step_ratio: float,
            Tmax: float,
            Tmin: float,
            steps: int,
            updates: int
    ):
        super().__init__(initial_state=initial_state)
        self.Tmax = Tmax
        self.Tmin = Tmin
        self.steps = steps
        self.updates = updates

        self.bounds = bounds
        self.step_size = step_size
        self.step_ratio = step_ratio
        self.energy_function = energy_function

    def move(self):
        """ Moving into a random direction.

        This function applies a random variation to the pulse. The value of
        each time segment is either incremented by step_size, reduced by
        step_size or kept constant. """

        pulse = self.state

        if type(self.step_size) != int:
            raise ValueError("The step size must be integer! But it is: "
                             + str(self.step_size))

        if self.step_size == 0:
            raise ValueError("The step size has been set to 0.")

        # Create random integers between -self.step_size and self.step_size
        random_step = np.random.randint(
            low=-1 * self.step_size,
            high=self.step_size + 1,
            size=pulse.shape
        )

        # The update mask decides randomly which directions are neglected
        update_mask = np.random.rand(*random_step.shape)
        random_step[update_mask > self.step_ratio] = 0

        new_pulse = pulse + random_step

        # if a limit is exceeded, set the value to the limit
        lower_limit_exceeded = new_pulse < self.bounds[0]
        upper_limit_exceeded = new_pulse > self.bounds[1]

        new_pulse[lower_limit_exceeded] = self.bounds[0][lower_limit_exceeded]
        new_pulse[upper_limit_exceeded] = self.bounds[1][upper_limit_exceeded]

        self.state = new_pulse
        return

    def energy(self):
        """The energy or cost function of the annealer. """
        e = np.linalg.norm(self.energy_function(self.state.T.flatten()))
        return e


class SimulatedAnnealing(Optimizer):
    """
    This class uses simulated annealing for discrete optimization.

    The use of this class requires the installation of the simanneal package
    from pypi.

    Parameters
    ----------
    bounds: array of boundaries, shape: (2, num_t, num_ctrl)
        The boundary conditions for the pulse optimizations. bounds[0] should
        be the lower bounds, and bounds[1] the upper ones.

    initial_temperature: float
        Initial or maximum temperature for the annealing algorithm. The initial
        temperature should be about as large as the initial infidelity. If
        pulses with random initial values are optimized, I suggest an initial
        temperature of 1. Defaults to 1.

    final_temperature: float
        Final or minimal temperature. The final temperature should be at least
        2 orders of magnitude smaller than the final fidelity you expect, such
        that the annealer does not jump close to the completion.

    step_size: int
        The annealer will optimize taking steps of the size of all integers,
        whose absolute values are smaller or equal to step_size in any
        direction. Defaults to 1 for the optimization of integers. Defaults to
        1.

    step_ratio: float
        The step ratio determines how many of the time segments are optimized
        at once. Defaults to 1.

    steps: int
        Number of optimization steps before the pulse terminates. Defaults to
        1000.

    updates: int
        Number of updates. At each update the program calls the update
        function to document how many steps were accepted since the last update
        and how many of them improved the energy or cost function. Defaults to
        100.

    """

    def __init__(
            self,
            system_simulator: Optional[simulator.Simulator],
            bounds: Optional[np.ndarray],
            store_optimizer: bool = False,
            initial_temperature: float = 1.,
            final_temperature: float = 1e-6,
            step_size: int = 1,
            step_ratio: float = 1.,
            steps: Optional[int] = 1000,
            updates: int = 100
    ):

        try:
            import simanneal
        except ImportError as err:
            raise RuntimeError(
                'Requirements not fulfilled. Please install simanneal'
            ) from err

        termination_conditions = copy.deepcopy(default_termination_conditions)
        termination_conditions['max_wall_time'] = 1e8

        super().__init__(
            system_simulator=system_simulator,
            termination_cond=termination_conditions,
            save_intermediary_steps=False,
            store_optimizer=store_optimizer
        )

        self.annealer = PulseAnnealer(
            initial_state=0,
            bounds=bounds,
            energy_function=self.cost_func_wrapper,
            step_size=step_size,
            step_ratio=step_ratio,
            Tmax=initial_temperature,
            Tmin=final_temperature,
            steps=steps,
            updates=updates
        )

    def run_optimization(self, initial_control_amplitudes: np.ndarray,
                         verbose=None):
        """See base class. """

        self.prepare_optimization(
            initial_optimization_parameters=initial_control_amplitudes)

        pulse, costs = self.annealer.anneal()

        if self.system_simulator.stats is not None:
            self.system_simulator.stats.end_t_opt = time.time()

        if self.store_optimizer:
            storage_opt = self
        else:
            storage_opt = None

        optim_result = optimization_data.OptimizationResult(
            final_cost=costs,
            indices=self.system_simulator.cost_indices,
            final_parameters=pulse,
            optimizer=storage_opt,
            optim_summary=self.optim_iter_summary,
            optimization_stats=self.system_simulator.stats
        )

        return optim_result

    def prepare_optimization(self,
                             initial_optimization_parameters: np.ndarray):
        """ See base class. """
        super().prepare_optimization(
            initial_optimization_parameters=initial_optimization_parameters)
<<<<<<< HEAD
        self.annealer.state = initial_optimization_parameters


class SimulatedAnnealingScipy(Optimizer):
    """
    This class uses simulated annealing for discrete optimization.

    Parameters
    ----------
    temperature: float
        Initial temperature for the annealing algorithm.

    step_size: int
        Initial stepsize.

    interval: int
        Number of optimization iterations before the step size is reduced.

    bounds: array of boundaries, shape: (2, num_t, num_ctrl)
        The boundary conditions for the pulse optimizations. bounds[0] should
        be the lower bounds, and bounds[1] the upper ones.

    """

    def __init__(
            self,
            system_simulator: Optional[simulator.Simulator] = None,
            termination_cond: Optional[Dict] = None,
            save_intermediary_steps: bool = False,
            store_optimizer: bool = False,
            temperature: float = 1.,
            step_size: int = 1,
            interval: int = 50,
            bounds: Optional[np.ndarray] = None
    ):
        super().__init__(
            system_simulator=system_simulator,
            termination_cond=termination_cond,
            save_intermediary_steps=save_intermediary_steps,
            store_optimizer=store_optimizer
        )
        self.temperature = temperature
        self.step_size = step_size
        self.interval = interval
        self.bounds = bounds

    def run_optimization(self, initial_control_amplitudes: np.ndarray,
                         verbose: bool = False):
        """See base class. """

        super().prepare_optimization(
            initial_optimization_parameters=initial_control_amplitudes)

        if self.store_optimizer:
            storage_opt = self
        else:
            storage_opt = None

        try:
            result = scipy.optimize.basinhopping(
                func=self.cost_func_wrapper,
                x0=initial_control_amplitudes.T.flatten(),
                niter=self.termination_conditions["max_iterations"],
                T=self.temperature,
                stepsize=self.step_size,
                take_step=self._take_step,
                callback=None,
                interval=self.interval,
                disp=verbose
            )

            if self.system_simulator.stats is not None:
                self.system_simulator.stats.end_t_opt = time.time()

            optim_result = optimization_data.OptimizationResult(
                final_cost=result.fun,
                indices=self.system_simulator.cost_indices,
                final_parameters=result.x.reshape(self.pulse_shape[::-1]).T,
                num_iter=result.nfev,
                termination_reason=result.message,
                status=result.status,
                optimizer=storage_opt,
                optim_summary=self.optim_iter_summary,
                optimization_stats=self.system_simulator.stats
            )

        except WallTimeExceeded:
            if self.system_simulator.stats is not None:
                self.system_simulator.stats.end_t_opt = time.time()

            optim_result = optimization_data.OptimizationResult(
                final_cost=self._min_costs,
                indices=self.system_simulator.cost_indices,
                final_parameters=self._min_costs_par,
                num_iter=self._n_cost_fkt_eval,
                termination_reason='Maximum Wall Time Exceeded',
                status=5,
                optimizer=storage_opt,
                optim_summary=self.optim_iter_summary,
                optimization_stats=self.system_simulator.stats
            )

        return optim_result

    def _take_step(self, current_pulse: np.ndarray) -> np.ndarray:
        """
        This function applies a random discrete variation to the pulse.

        Parameters
        ----------
        current_pulse: array of int
            The pulse before the application of the take step function.

        Returns
        -------
        new_pulse: array of int
            The pulse initial pulse plus a random variation.

        """
        pulse = current_pulse.reshape(self.pulse_shape[::-1]).T

        if type(self.step_size) != int:
            raise ValueError("The step size must be integer! But it is: "
                             + str(self.step_size))

        if self.step_size == 0:
            raise ValueError("The step size has been set to 0.")

        random_step = np.random.randint(
            low=-1 * self.step_size,
            high=self.step_size + 1,
            size=pulse.shape
        )

        new_pulse = pulse + random_step

        # if a limit is exceeded, set the value to the limit
        lower_limit_exceeded = new_pulse < self.bounds[0]
        upper_limit_exceeded = new_pulse > self.bounds[1]

        new_pulse[lower_limit_exceeded] = self.bounds[0][lower_limit_exceeded]
        new_pulse[upper_limit_exceeded] = self.bounds[1][upper_limit_exceeded]

        return new_pulse.T.flatten()


###############################################################################

try:
    import jax.numpy as jnp
    from jax import jit, vmap
    import jax
    _HAS_JAX = True
except ImportError:
    from unittest import mock
    jit = mock.Mock()
    jnp = mock.Mock()
    vmap = mock.Mock()
    jax = mock.Mock()
    _HAS_JAX = False


class OptimizerJAX(ABC):
    """See docstring of class w/o JAX. Requires simulator with JAX"""

    def __init__(
            self,
            system_simulator: Optional[simulator.SimulatorJAX] = None,
            termination_cond: Optional[Dict] = None,
            save_intermediary_steps: bool = True,
            cost_func_weights: Optional[Sequence[float]] = None,
            use_jacobian_function=True,
            store_optimizer: bool = False
    ):
        if not _HAS_JAX:
            raise ImportError("JAX not available")
        self.system_simulator = system_simulator
        self.use_jacobian_function = use_jacobian_function
        self.termination_conditions = default_termination_conditions
        if termination_cond is not None:
            self.termination_conditions.update(**termination_cond)

        self.optim_iter_summary = None
        self.pulse_shape = ()

        self._opt_start_time = 0
        self._min_costs = jnp.inf
        self._min_costs_par = None
        self._n_cost_fkt_eval = 0
        self._n_jac_fkt_eval = 0

        # flags:
        self.save_intermediary_steps = save_intermediary_steps
        self.store_optimizer = store_optimizer

        self.cost_func_weights = cost_func_weights

        if self.cost_func_weights is not None:
            self.cost_func_weights = jnp.asarray(
                self.cost_func_weights).flatten()
            if len(self.cost_func_weights) == 0:
                self.cost_func_weights = None
            elif not len(self.system_simulator.cost_funcs) == len(
                    self.cost_func_weights):
                raise ValueError('A cost function weight must be specified for'
                                 'each cost function or for none at all.')

    def cost_func_wrapper(self, optimization_parameters):
        """Wraps the cost function given by the simulator class.

        The relevant information for the analysis is saved.

        Parameters
        ----------
        optimization_parameters: Union[np.array, jnp.ndarray]
            Raw optimization parameters in a linear array.

        Returns
        -------
        costs: jnp.array, shape (n_fun)
            Cost values.

        """
        if (time.time() - self._opt_start_time) \
                > self.termination_conditions['max_wall_time']:
            raise WallTimeExceeded

        costs = self.system_simulator.wrapped_cost_functions(
            optimization_parameters.reshape(self.pulse_shape[::-1]).T)

        if self.save_intermediary_steps:
            self.optim_iter_summary.iter_num += 1
            self.optim_iter_summary.costs.append(costs)
            self.optim_iter_summary.parameters.append(
                optimization_parameters.reshape(self.pulse_shape[::-1]).T
            )
        if jnp.linalg.norm(costs) < jnp.linalg.norm(self._min_costs):
            self._min_costs = costs
            self._min_costs_par = optimization_parameters.reshape(
                self.pulse_shape[::-1]).T

        # apply the cost function weights after saving the values.
        if self.cost_func_weights is not None:
            costs *= self.cost_func_weights

        self._n_cost_fkt_eval += 1
        return costs
    
    def cost_jacobian_wrapper(self, optimization_parameters):
        """Wraps the cost Jacobian function given by the simulator class.

        The relevant information for the analysis is saved.

        Parameters
        ----------
        optimization_parameters: Union[np.array, jnp.ndarray]
            Raw optimization parameters in a linear array.

        Returns
        -------
        jacobian: jnp.array, shape (num_func, num_t * num_amp)
            Jacobian of the cost functions.

        """
        jacobian = self.system_simulator.wrapped_jac_function(
            optimization_parameters.reshape(self.pulse_shape[::-1]).T)

        if self.save_intermediary_steps:
            self.optim_iter_summary.gradients.append(jacobian)

        # jacobian shape (num_t, num_f, num_ctrl) -> (num_f, num_t * num_ctrl)
        jacobian = jacobian.transpose([1, 2, 0])
        jacobian = jacobian.reshape(
            (jacobian.shape[0], jacobian.shape[1] * jacobian.shape[2]))

        # apply the cost function weights after saving the values.
        if self.cost_func_weights is not None:
            jacobian = jnp.einsum('ab, a -> ab', jacobian,
                                 self.cost_func_weights)

        self._n_jac_fkt_eval += 1
        return jacobian

    @abstractmethod
    def run_optimization(
            self,
            initial_control_amplitudes: Union[np.ndarray,jnp.ndarray],
            verbose) \
            -> optimization_data.OptimizationResult:
        """Runs the optimization of the control amplitudes.

        Parameters
        ----------
        initial_control_amplitudes : array
            shape (num_t, num_ctrl)
        verbose
            Verbosity of the run. Depends on which optimizer is used.

        Returns
        -------
        optimization_result : `OptimizationResult`
            The resulting data of the simulation.

        """
        pass

    def prepare_optimization(
            self,
            initial_optimization_parameters: Union[np.ndarray,jnp.ndarray]):
        """Prepare for the next optimization.

        Parameters
        ----------
        initial_optimization_parameters : array
            shape (num_t, num_ctrl)

        Data stored in this class might be overwritten.
        """
        self._min_costs = jnp.inf
        self._min_costs_par = None
        self._n_cost_fkt_eval = 0
        self._n_jac_fkt_eval = 0
        self.pulse_shape = initial_optimization_parameters.shape
        if self.save_intermediary_steps:
            self.optim_iter_summary = \
                optimization_data.OptimizationSummary(
                    indices=self.system_simulator.cost_indices
                )
        self._opt_start_time = time.time()
        if self.system_simulator.stats is not None:
            # If the system simulator wants to write down statistics, then
            # initialise a fresh instance
            self.system_simulator.stats = \
                performance_statistics.PerformanceStatistics()
            self.system_simulator.stats.start_t_opt = float(
                self._opt_start_time)
            self.system_simulator.stats.indices = \
                self.system_simulator.cost_indices

    def write_state_to_result(self):
        """ Writes the current state into an instance of 'OptimizationResult'.

        Intended for saving progress when terminating the optimization in an
        unexpected way.

        Returns
        -------
        result: optimization_data.OptimizationResult
            The current result of the optimization.

        """
        if self.system_simulator.stats is not None:
            self.system_simulator.stats.end_t_opt = time.time()

        if self.use_jacobian_function:
            jac_norm = jnp.linalg.norm(
                self.cost_jacobian_wrapper(self._min_costs_par))
        else:
            jac_norm = 0

        if self.store_optimizer:
            storage_opt = self
        else:
            storage_opt = None

        optim_result = optimization_data.OptimizationResult(
            final_cost=self._min_costs,
            indices=self.system_simulator.cost_indices,
            final_parameters=self._min_costs_par,
            final_grad_norm=jac_norm,
            num_iter=self._n_cost_fkt_eval,
            termination_reason='Maximum Wall Time Exceeded',
            status=5,
            optimizer=storage_opt,
            optim_summary=self.optim_iter_summary,
            optimization_stats=self.system_simulator.stats
        )
        return optim_result


#only changes are np.array() on jax arrays in the end to be picklable,
#jax.scipy.optimize not usable in qopt workflow (?)
class LeastSquaresOptimizerJAX(OptimizerJAX):
    """See docstring of class w/o JAX."""

    def __init__(
            self,
            system_simulator: Optional[simulator.SimulatorJAX] = None,
            termination_cond: Optional[Dict] = None,
            save_intermediary_steps: bool = True,
            method: str = 'trf',
            bounds: Union[np.ndarray, jnp.array, List, None] = None,
            use_jacobian_function=True,
            cost_func_weights: Optional[Sequence[float]] = None,
            store_optimizer: bool = False,
            x_scale = 1.):
        super().__init__(system_simulator=system_simulator,
                         termination_cond=termination_cond,
                         save_intermediary_steps=save_intermediary_steps,
                         cost_func_weights=cost_func_weights,
                         use_jacobian_function=use_jacobian_function,
                         store_optimizer=store_optimizer)
        self.method = method
        self.bounds = bounds
        self.x_scale = x_scale
        
    def run_optimization(self,
                         initial_control_amplitudes: Union[np.array,jnp.array],
                         verbose: int = 0
                         ) -> optimization_data.OptimizationResult:
        """See base class. """
        super().prepare_optimization(
            initial_optimization_parameters=initial_control_amplitudes)

        if self.use_jacobian_function:
            jac = super().cost_jacobian_wrapper
        else:
            jac = '2-point'

        try:
            result = scipy.optimize.least_squares(
                fun=super().cost_func_wrapper,
                x0=initial_control_amplitudes.T.flatten(),
                jac=jac,
                bounds=self.bounds,
                method=self.method,
                ftol=self.termination_conditions["min_cost_gain"],
                xtol=self.termination_conditions["min_amplitude_change"],
                gtol=self.termination_conditions["min_gradient_norm"],
                max_nfev=self.termination_conditions["max_iterations"],
                verbose=verbose,
                x_scale=self.x_scale
            )

            if self.system_simulator.stats is not None:
                self.system_simulator.stats.end_t_opt = time.time()

            if self.store_optimizer:
                storage_opt = self
            else:
                storage_opt = None

            optim_result = optimization_data.OptimizationResult(
                final_cost=np.array(result.fun),
                indices=self.system_simulator.cost_indices,
                final_parameters=np.array(result.x.reshape(
                    self.pulse_shape[::-1]).T),
                final_grad_norm=np.linalg.norm(np.array(result.grad)),
                num_iter=result.nfev,
                termination_reason=result.message,
                status=result.status,
                optimizer=storage_opt,
                optim_summary=self.optim_iter_summary,
                optimization_stats=self.system_simulator.stats
            )
        except WallTimeExceeded:
            optim_result = self.write_state_to_result()

        return optim_result


class ScalarMinimizingOptimizerJAX(OptimizerJAX):
    """See docstring of class w/o JAX."""

    def __init__(
            self,
            system_simulator: Optional[simulator.SimulatorJAX] = None,
            termination_cond: Optional[Dict] = None,
            save_intermediary_steps: bool = True,
            method: str = 'L-BFGS-B',
            bounds: Union[np.ndarray, List, None] = None,
            use_jacobian_function=True,
            cost_func_weights: Optional[Sequence[float]] = None,
            store_optimizer: bool = False,
    ):
        super().__init__(system_simulator=system_simulator,
                         termination_cond=termination_cond,
                         save_intermediary_steps=save_intermediary_steps,
                         cost_func_weights=cost_func_weights,
                         use_jacobian_function=use_jacobian_function,
                         store_optimizer=store_optimizer)
        self.method = method
        self.bounds = bounds
        
        
    def cost_func_wrapper(self, optimization_parameters):
        """ Evalutes the cost function.

         The total cost function is defined as the sum of cost functions.

         """
        costs = super().cost_func_wrapper(optimization_parameters)
        scalar_costs = jnp.sum(costs)
        #need to convert devicearray to float (?)
        return float(scalar_costs)
    
    def cost_jacobian_wrapper(self, optimization_parameters):
        """ The Jacobian reduced to the gradient.

        The gradient is calculated by summation over the Jacobian along the
        function axis, because the total cost function is defined as the sum
        of cost functions.

        Returns
        -------
        gradient: numpy array, shape (num_t * num_amp)
            The gradient of the costs in the 2 norm.

        """
        jac = super().cost_jacobian_wrapper(optimization_parameters)
        grad = (jnp.sum(jac, axis=0))
        return np.array(grad,copy=True)
    
    def run_optimization(self,
                         initial_control_amplitudes: Union[np.array,jnp.array],
                         verbose: bool = False
                         ) -> optimization_data.OptimizationResult:
        super().prepare_optimization(
            initial_optimization_parameters=initial_control_amplitudes)

        if self.use_jacobian_function:
            jac = self.cost_jacobian_wrapper
        else:
            jac = None
            
        if self.method == 'L-BFGS-B':
            try:
                result = scipy.optimize.minimize(
                    fun=self.cost_func_wrapper,
                    x0=initial_control_amplitudes.T.flatten(),
                    jac=jac,
                    bounds=self.bounds,
                    method=self.method,
                    options={
                        'ftol': self.termination_conditions["min_cost_gain"],
                        'gtol': self.termination_conditions["min_gradient_norm"],
                        'maxiter': self.termination_conditions["max_iterations"],
                        'disp': verbose
                    }
                )

                if self.store_optimizer:
                    storage_opt = self
                else:
                    storage_opt = None

                optim_result = optimization_data.OptimizationResult(
                    final_cost=np.array(result.fun),
                    indices=self.system_simulator.cost_indices,
                    final_parameters=np.array(result.x.reshape(
                        self.pulse_shape[::-1]).T),
                    final_grad_norm=np.linalg.norm(np.array(result.jac)),
                    num_iter=result.nfev,
                    termination_reason=result.status,
                    status=result.status,
                    optimizer=storage_opt,
                    optim_summary=self.optim_iter_summary,
                    optimization_stats=self.system_simulator.stats
                )
            except WallTimeExceeded:
                optim_result = self.write_state_to_result()

        elif self.method == 'Nelder-Mead':
            try:
                result = scipy.optimize.minimize(
                    fun=self.cost_func_wrapper,
                    x0=initial_control_amplitudes.T.flatten(),
                    bounds=self.bounds,
                    method=self.method,
                    options={
                        'maxiter': self.termination_conditions[
                            "max_iterations"]},
                )

                if self.store_optimizer:
                    storage_opt = self
                else:
                    storage_opt = None

                optim_result = optimization_data.OptimizationResult(
                    final_cost=np.array(result.fun),
                    indices=self.system_simulator.cost_indices,
                    final_parameters=np.array(result.x.reshape(
                        self.pulse_shape[::-1]).T),
                    num_iter=result.nfev,
                    termination_reason=result.message,
                    status=result.status,
                    optimizer=storage_opt,
                    optim_summary=self.optim_iter_summary,
                    optimization_stats=self.system_simulator.stats
                )
            except WallTimeExceeded:
                optim_result = self.write_state_to_result()

        else:
            try:
                result = scipy.optimize.minimize(
                    fun=self.cost_func_wrapper,
                    x0=initial_control_amplitudes.T.flatten(),
                    bounds=self.bounds,
                    method=self.method
                )

                optim_result = optimization_data.OptimizationResult(
                    final_cost=np.array(result.fun),
                    indices=self.system_simulator.cost_indices,
                    final_parameters=np.array(result.x.reshape(
                        self.pulse_shape[::-1]).T),
                    num_iter=result.nfev,
                    termination_reason=result.message,
                    status=result.status,
                    optimizer=self,
                    optim_summary=self.optim_iter_summary,
                    optimization_stats=self.system_simulator.stats
                )
            except WallTimeExceeded:
                optim_result = self.write_state_to_result()

        if self.system_simulator.stats is not None:
            self.system_simulator.stats.end_t_opt = time.time()

        return optim_result
=======
        self.annealer.state = initial_optimization_parameters
>>>>>>> 7902a450
<|MERGE_RESOLUTION|>--- conflicted
+++ resolved
@@ -78,12 +78,9 @@
 
 from qopt import optimization_data, simulator, performance_statistics
 
-<<<<<<< HEAD
-=======
 import time
 import sys
 
->>>>>>> 7902a450
 try:
     import simanneal
 except ImportError:
@@ -1070,9 +1067,8 @@
         """ See base class. """
         super().prepare_optimization(
             initial_optimization_parameters=initial_optimization_parameters)
-<<<<<<< HEAD
         self.annealer.state = initial_optimization_parameters
-
+        
 
 class SimulatedAnnealingScipy(Optimizer):
     """
@@ -1692,7 +1688,4 @@
         if self.system_simulator.stats is not None:
             self.system_simulator.stats.end_t_opt = time.time()
 
-        return optim_result
-=======
-        self.annealer.state = initial_optimization_parameters
->>>>>>> 7902a450
+        return optim_result