# -*- coding: utf-8 -*-
# =============================================================================
#     qopt
#     Copyright (C) 2020 Julian Teske, Forschungszentrum Juelich
#
#     This program is free software: you can redistribute it and/or modify
#     it under the terms of the GNU General Public License as published by
#     the Free Software Foundation, either version 3 of the License, or
#     (at your option) any later version.
#
#     This program is distributed in the hope that it will be useful,
#     but WITHOUT ANY WARRANTY; without even the implied warranty of
#     MERCHANTABILITY or FITNESS FOR A PARTICULAR PURPOSE. See the
#     GNU General Public License for more details.
#
#     You should have received a copy of the GNU General Public License
#     along with this program. If not, see <http://www.gnu.org/licenses/>.
#
#     Contact email: j.teske@fz-juelich.de
# =============================================================================
"""
Cost functions which can be minimised as figure of merit in the control
optimization.

Each `CostFunction` calculates a commonly used quantity for errors occurring
during a quantum gate or algorithm. These include state and gate fidelities or
leakages. These are also implemented in variations for the description of noise
like the averaging in a Monte Carlo method or the compatibility with a
linearized master equation in lindblad form. One cost function interfaces to
the estimation of infidelities by generalized filter functions.


To support gradient based optimization algorithms such as quasi-Newton type
algorithms the classes also calculate the gradients of the cost functions.
(Jacobians in case of vector valued cost functions.)

Classes
-------
:class:`CostFunction`
    Abstract base class of the fidelity computer.

:class:`OperatorMatrixNorm`
    Calculates the cost as matrix norm of the difference between the actual
    evolution and the target.

:class:`OperationInfidelity`
    Calculates the cost as operation infidelity of a propagator.

:class:`OperationNoiseInfidelity`
    Like Operationfidelity but averaged over noise traces.

:class:`OperatorFilterFunctionInfidelity`
    Estimates infidelities with filter functions.

:class:`LeakageError`
    Estimates the leakage of quantum gates.

Functions
---------
:func:`state_fidelity`
    The quantum state fidelity.

:func:`angle_axis_representation`
    Calculates the representation of a 2x2 unitary matrix as rotation axis and
    angle.

:func:`entanglement_fidelity`
    Calculates the entanglement fidelity between a unitary target evolution and
    a simulated unitary evolution.

:func:`deriv_entanglement_fid_sup_op_with_du`
    Calculates the derivatives of the entanglement fidelity with respect to
    the control amplitudes.

:func:`entanglement_fidelity_super_operator`
    Calculates the entanglement fidelity between two propagators in the super
    operator formalism.

:func:`derivative_entanglement_fidelity_with_du`
    Calculates the derivatives of the entanglement fidelity in the super
    operator formalism with respect to the control amplitudes.

Notes
-----
The implementation was inspired by the optimal control package of QuTiP [1]_
(Quantum Toolbox in Python)

References
----------
.. [1] J. R. Johansson, P. D. Nation, and F. Nori: "QuTiP 2: A Python framework
    for the dynamics of open quantum systems.", Comp. Phys. Comm. 184, 1234
    (2013) [DOI: 10.1016/j.cpc.2012.11.019].

"""

import numpy as np

from abc import ABC, abstractmethod
from typing import Sequence, Union, List, Optional, Callable

import filter_functions.numeric

from qopt import matrix, solver_algorithms
from qopt.util import needs_refactoring, deprecated
from qopt.matrix import ket_vectorize_density_matrix, \
    convert_ket_vectorized_density_matrix_to_square

#TESTTEST
from qopt.matrix import DenseOperator

class CostFunction(ABC):
    r"""
    Abstract base class of the fidelity computer.

    Attributes
    ----------
    solver : `Solver`
        Object that compute the forward/backward evolution and propagator.

    label: list of str
        Indices of the returned infidelities for distinction in the analysis.

    """

    def __init__(self, solver: solver_algorithms.Solver,
                 label: Optional[List[str]] = None):
        self.solver = solver
        if label is None:
            self.label = ["Unspecified Cost Function"]
        else:
            self.label = label

    @abstractmethod
    def costs(self) -> Union[float, np.ndarray]:
        """Evaluates the cost function.

        Returns
        -------
        costs : np.array or float
            Result of the cost function's evaluation.

        """
        pass

    @abstractmethod
    def grad(self) -> np.ndarray:
        """Calculates the gradient or Jacobian of the cost function.

        Returns
        -------
        gradient : np.array
            shape: (num_t, num_ctrl, num_f) where num_t is the number of time
            slices, num_ctrl the number of control parameters and num_f the
            number of values returned by the cost function. Derivatives of
            the cost function by the control amplitudes.

        """
        pass


def angle_axis_representation(u: np.ndarray) \
        -> (float, np.ndarray):
    """
    Calculates the representation of a 2x2 unitary matrix by a rotational axis
    and a rotation angle.

    Parameters
    ----------
    u: np.ndarray
        A unitary 2x2 matrix.

    Returns
    -------
    beta, n: float, np.ndarray
        beta is the angle of the rotation and n the rotational axis.

    """
    if type(u) == matrix.DenseOperator:
        u = np.copy(u.data)

    # check if u is unitary
    ident = u @ np.conjugate(np.transpose(u))
    is_unitary = np.isclose(ident[0, 0], 1) \
                 and np.isclose(ident[1, 0], 0) \
                 and np.isclose(ident[0, 1], 0) \
                 and np.isclose(ident[0, 0], 1)

    if not is_unitary:
        raise ValueError("Your input matrix must be unitary to calculate a "
                         "angle axis representation!")

    # there is an unphysical global phase alpha
    cos_alpha = .5 * (u[0, 0] + u[1, 1])
    # beta in [0, pi) so sin in [0, 1]
    sin = np.sqrt(1 - np.abs(cos_alpha) ** 2)
    if np.isclose(0, sin, atol=1e-6):
        return 0, np.array([1, 0, 0])
    n_1_alpha = (u[0, 1] + u[1, 0]) / 1j / sin / 2
    n_2_alpha = (u[0, 1] - u[1, 0]) / sin / 2
    n_3_alpha = (u[0, 0] - u[1, 1]) / 1j / sin / 2
    if not np.isclose(n_1_alpha, 0):
        alpha = n_1_alpha / np.abs(n_1_alpha)
    elif not np.isclose(n_2_alpha, 0):
        alpha = n_2_alpha / np.abs(n_2_alpha)
    elif not np.isclose(n_3_alpha, 0):
        alpha = n_3_alpha / np.abs(n_3_alpha)
    else:
        return 0, np.array([1, 0, 0])

    beta = np.arccos(np.real(cos_alpha / alpha)) * 2
    n_1, n_2, n_3 = n_1_alpha / alpha, n_2_alpha / alpha, n_3_alpha / alpha
    assert np.isclose(np.linalg.norm(np.array([n_1, n_2, n_3])), 1, atol=1e-5)

    # to make this representation unique, we request that beta in [0, pi]
    if beta > np.pi:
        beta = 2 * np.pi - beta
        n_1, n_2, n_3 = -1 * n_1, -1 * n_2, -1 * n_3
    return beta, np.array([np.real(n_1), np.real(n_2), np.real(n_3)])


class OperatorMatrixNorm(CostFunction):
    """
    Computes the fidelity as difference between the propagator and a target.

    A global phase difference is ignored. The result can be returned as
    absolute value or vector. If the result shall be returned as absolute value
    it is calculated in a matrix norm.

    Parameters
    ----------
    solver: TimeSlotComputer
        Computes the evolution of the system.

    target: ControlMatrix
        The ideal evolution.

    mode: string
        The type of calculation.
        'scalar': The difference is returned as scalar.
        'vector': The difference of the individual elements is returned as
        vector.
        'rotation_axis': For unitary evolutions only. The evolution is described
        by its rotation axis and a rotation angle. The first element of the
        rotation axis is multiplied by the angle so save one return argument.


    Attributes
    ----------
    mode: string
        Type of calculation


    TODO:
        * implementation for target[0,0] != 0

    """

    @needs_refactoring
    def __init__(self, solver: solver_algorithms.Solver,
                 target: matrix.OperatorMatrix, mode: str = 'scalar',
                 label: Optional[List[str]] = None):
        super().__init__()
        self.solver = solver
        self.target = target
        self.mode = mode
        if label is not None:
            self.label = label
        elif mode == 'scalar':
            self.label = ['Matrix Norm Distance']
        elif mode == 'vector':
            dim = target.shape[0]
            self.label = ['redu' + str(i) + str(j)
                          for i in range(1, dim + 1)
                          for j in range(1, dim + 1)] + [
                             'imdu' + str(i) + str(j)
                             for i in range(1, dim + 1)
                             for j in range(1, dim + 1)]
        elif mode == 'rotation_axis':
            self.label = ['n1 * phi', 'n2', 'n3']
        else:
            raise ValueError('Unknown fidelity computer mode: ' + str(mode)
                             + ' \n possible modes are: "scalar", "vector" '
                               'and in 2 "dimensions rotations_axis".')

    def costs(self) -> Union[np.ndarray, float]:
        """
        The costs or infidelity of the quantum channel.

        These costs are given as difference between a simulated unitary
        evolution and the unitary target evolution depending on the mode.
        (See class documentation. )

        Returns
        -------
        costs: Union[np.ndarray, float]
            The costs of infidelity.

        """
        final = self.solver.forward_propagators[-1]

        # to eliminate a global phase we require final[0, 0] to be real.
        if self.mode == 'rotation_axis':
            ax1 = angle_axis_representation(self.target.data)
            ax2 = angle_axis_representation(final.data)
            diff = ax1[0] * ax1[1] - ax2[0] * ax2[1]
            return diff
        else:
            if not np.isclose(final.data[0, 0], 0):
                final_phase_eliminated = final * (1 / (
                        final[0, 0] / np.abs(final[0, 0])))
            else:
                raise NotImplementedError
            diff = final_phase_eliminated - self.target
            if self.mode == 'scalar':
                return np.sum(np.abs(diff.data))
            elif self.mode == 'vector':
                return np.concatenate(
                    (np.real(diff.data.flatten()),
                     np.imag(diff.data.flatten())))
            else:
                raise ValueError('Unknown mode in the fidelity computer.')

    def grad(self) -> np.ndarray:
        """
        Calculates the Jacobian of the matrix difference.

        Only implemented for the mode 'vector'.

        Returns
        -------
        jacobian: np.ndarray
            Jacobian of the matrix difference.

        Raises
        ------
        NotImplementedError:
            If self.mode is not 'vector'.

        """
        if self.mode != 'vector':
            raise NotImplementedError('The gradient calculation is currently'
                                      'only implemented for the mode "vector".')

        # grape
        propagators = self.solver.propagators
        forward_prop_cumulative = self.solver.forward_propagators
        # reversed_prop_cumulative = self.t_slot_comp.reversed_prop_cumulative
        unity = matrix.DenseOperator(
            np.eye(propagators[0].data.shape[0]))
        propagators_future = [unity]
        for prop in propagators[:0:-1]:
            propagators_future.append(propagators_future[-1] * prop)
        propagators_future = propagators_future[::-1]

        if isinstance(self.solver.transferred_time, list):
            tau = self.solver.transferred_time[0]
        elif isinstance(self.solver.transferred_time, float):
            tau = self.solver.transferred_time
        else:
            raise NotImplementedError

        num_t = len(self.solver.transferred_time)
        num_ctrl = len(self.solver.h_ctrl)
        jacobian_complex_full = np.zeros(
            shape=[self.target.data.size, num_t,
                   num_ctrl]).astype(complex)
        final = self.solver.forward_propagators[-1]
        exp_iphi = final[0, 0] / np.abs(final[0, 0])
        # * 2 for the seperation of imaginary and real part

        for j in range(num_ctrl):
            for i, (prop, fwd_prop, future_prop) in enumerate(
                    zip(propagators, forward_prop_cumulative,
                        propagators_future)):
                # here i applied the grape approximations
                complex_jac = (
                        -1j * tau * future_prop * self.solver.h_ctrl[j]
                        * fwd_prop).flatten()
                jacobian_complex_full[:, i, j] = complex_jac.data

        dphi_by_du = (
                             np.imag(jacobian_complex_full[0, :, :]) * np.real(
                         final[0, 0]) -
                             np.real(jacobian_complex_full[0, :, :]) * np.imag(
                         final[0, 0])
                     ) / ((np.abs(final[0, 0])) ** 2)
        final.flatten()

        dphi_by_du_times_u = np.concatenate \
            ([np.reshape(dphi_by_du, (1, dphi_by_du.shape[0],
                                      dphi_by_du.shape[1])) * fin
              for fin in final.data])

        jacobian_complex_full = (jacobian_complex_full -
                                 1j * dphi_by_du_times_u) * (1 / exp_iphi)

        # The result must be corrected by a sign depending on the angle phi

        jacobian = np.concatenate([np.real(jacobian_complex_full),
                                   np.imag(jacobian_complex_full)], axis=0)
        return jacobian


def state_fidelity(
        target: Union[np.ndarray, matrix.OperatorMatrix],
        propagated_state: Union[np.ndarray, matrix.OperatorMatrix],
        computational_states: Optional[List[int]] = None,
        rescale_propagated_state: bool = False
) -> np.float64:
    r"""
    Quantum state fidelity.

    The quantum state fidelity between two quantum states is calculated as
    square norm of the wave function overlap as

    .. math::

        F = \vert \langle \psi_1 \vert \psi_2 \rangle \vert^2

    Parameters
    ----------
    target: numpy array or operator matrix of shape (1, d)
        The target state is assumed to be given as bra-vector.

    propagated_state: numpy array or operator matrix of shape (d, 1)
        The target state is assumed to be given as ket-vector.

    computational_states: Optional[List[int]]
        If set, the entanglement fidelity is only calculated for the specified
        subspace.

    rescale_propagated_state: bool
        If True, then the propagated state vector is rescaled to a norm of 1.

    Returns
    -------
    quantum_state_fidelity: float
        The quantum state fidelity between the propagated and the target state.

    TODO:
        * functions should not change type of input arrays

    """
    if type(target) == np.ndarray:
        target = matrix.DenseOperator(target)
    if type(propagated_state) == np.ndarray:
        propagated_state = matrix.DenseOperator(propagated_state)

    if computational_states is not None:
        scalar_prod = target * propagated_state.truncate_to_subspace(
            computational_states,
            map_to_closest_unitary=rescale_propagated_state
        )
    else:
        scalar_prod = target * propagated_state

    if scalar_prod.shape != (1, 1):
        raise ValueError('The scalar product is not a scalar. This means that'
                         'either the target is not a bra vector or the the '
                         'propagated state not a ket, or both!')
    scalar_prod = scalar_prod[0, 0]
    abs_sqr = scalar_prod.real ** 2 + scalar_prod.imag ** 2
    return abs_sqr


def derivative_state_fidelity(
        target: matrix.OperatorMatrix,
        forward_propagators: List[matrix.OperatorMatrix],
        propagator_derivatives: List[List[matrix.OperatorMatrix]],
        reversed_propagators: List[matrix.OperatorMatrix],
        computational_states: Optional[List[int]] = None,
        rescale_propagated_state: bool = False
) -> np.ndarray:
    """
    Derivative of the state fidelity.

    Leakage states can be defined and the propagator is projected onto the
    computational states.

    Parameters
    ----------
    target: OperatorMatrix
        The target state as bra vector.

    forward_propagators: list of OperatorMatrix
        Forward propagated initial state.

    propagator_derivatives: list of OperatorMatrix
        Frechet derivatives of the matrix exponential used to calculate the
        propagators.

    reversed_propagators: list of OperatorMatrix
        Backward passed propagators.

    computational_states: list of int
        States used for the qubit implementation. If this is not None, then all
        other inides are eliminated, by projection into the computational
        space.

    rescale_propagated_state: bool
        If set to Ture, then the propagated state is rescaled after leakage
        states are eliminated.

    Returns
    -------
    Derivative: numpy array, shape: (num_time_steps, num_ctrls)
        The derivatives of the state fidelity by the

    """

    if computational_states is not None:
        scalar_prod = target * forward_propagators[-1].truncate_to_subspace(
            subspace_indices=computational_states,
            map_to_closest_unitary=rescale_propagated_state
        )
    else:
        scalar_prod = target * forward_propagators[-1]

    scalar_prod = np.conj(scalar_prod)

    num_ctrls = len(propagator_derivatives)
    num_time_steps = len(propagator_derivatives[0])

    derivative_fidelity = np.zeros(shape=(num_time_steps, num_ctrls),
                                   dtype=float)
    for ctrl in range(num_ctrls):
        for t in range(num_time_steps):
            # here we need to take the real part.
            if computational_states:
                # raise RuntimeError(str((
                #             reversed_propagators[::-1][t + 1]).shape)+" "+
                #             str(propagator_derivatives[ctrl][t].shape)+" "+
                #             str(forward_propagators[t].shape)
                #     )
                derivative_fidelity[t, ctrl] = 2 * np.real(
                    (scalar_prod * (
                            target * (
                            reversed_propagators[::-1][t + 1]
                            * propagator_derivatives[ctrl][t]
                            * forward_propagators[t]
                    ).truncate_to_subspace(
                        subspace_indices=computational_states,
                        map_to_closest_unitary=rescale_propagated_state
                    )
                    ))[0, 0])
            else:
                derivative_fidelity[t, ctrl] = 2 * np.real(
                    (scalar_prod * (target * reversed_propagators[::-1][t + 1]
                                    * propagator_derivatives[ctrl][t]
                                    * forward_propagators[t]))[0, 0])

    return derivative_fidelity


def state_fidelity_subspace(
        target: Union[np.ndarray, matrix.OperatorMatrix],
        propagated_state: Union[np.ndarray, matrix.OperatorMatrix],
        dims: List[int],
        remove: List[int]
) -> np.float64:
    r"""
    Quantum state fidelity on a subspace.

    We assume that the target state is defined only on a subspace of the total
    simulated hilbert space. Thus we calculate the partial trace over our
    simulated state, rendering it into the density matrix of a potentially
    mixed state.

    The quantum state fidelity between a pure $\psi$ and a mixed quantum state
    $\rho$ is calculated as

    .. math::

        F =  \langle \psi \vert \rho \vert \psi \rangle

    Parameters
    ----------
    target: numpy array or operator matrix of shape (1, d)
        The target state is assumed to be given as bra-vector.

    propagated_state: numpy array or operator matrix
        The target state is assumed to be given as density matrix of
        shape(d, d) or shape (d^2, 1), or as ket-vector of shape (d, 1).

    dims: list of int,
        The dimensions of the subspaces. (Compare to the ptrace function of
        the MatrixOperator class.)

    remove: list of int,
        The indices of the dims list corresponding to the subspaces that are to
        be eliminated. (Compare to the ptrace function of the MatrixOperator
        class.)

    Returns
    -------
    quantum_state_fidelity: float
        The quantum state fidelity between the propagated and the target state.

    TODO:
        * functions should not change type of input arrays

    """
    if type(target) == np.ndarray:
        local_target = matrix.DenseOperator(target)
    else:
        local_target = target
    if type(propagated_state) == np.ndarray:
        local_propagated_state = matrix.DenseOperator(propagated_state)
    else:
        local_propagated_state = propagated_state

    leakage_total_dimension = 1
    for ind in remove:
        leakage_total_dimension *= dims[ind]

    if local_propagated_state.data.size >= \
            (local_target.data.size * leakage_total_dimension) ** 2:
        # propagated state given as density matrix
        if local_propagated_state.shape[1] == 1:
            # the density matrix is vectorized
            local_propagated_state = \
                convert_ket_vectorized_density_matrix_to_square(
                    local_propagated_state)

    rho = local_propagated_state.ptrace(dims=dims, remove=remove)

    scalar_prod = local_target * rho * local_target.dag()

    if scalar_prod.shape != (1, 1):
        raise ValueError('The scalar product is not a scalar. This means that'
                         'either the target is not a bra vector or the the '
                         'propagated state not a ket, or both!')
    scalar_prod = scalar_prod[0, 0]
    scalar_prod_real = scalar_prod.real
    assert np.abs(scalar_prod - scalar_prod_real) < 1e-5
    return scalar_prod_real


def derivative_state_fidelity_subspace(
        target: matrix.OperatorMatrix,
        forward_propagators: List[matrix.OperatorMatrix],
        propagator_derivatives: List[List[matrix.OperatorMatrix]],
        reversed_propagators: List[matrix.OperatorMatrix],
        dims: List[int],
        remove: List[int]
) -> np.ndarray:
    """
    Derivative of the state fidelity on a subspace.

    The unused subspace is traced out.

    Parameters
    ----------
    target: OperatorMatrix
        The target state as bra vector.

    forward_propagators: list of OperatorMatrix
        Forward propagated initial state.

    propagator_derivatives: list of OperatorMatrix
        Frechet derivatives of the matrix exponential used to calculate the
        propagators.

    reversed_propagators: list of OperatorMatrix
        Backward passed propagators.

    dims: list of int,
        The dimensions of the subspaces. (Compare to the ptrace function of
        the MatrixOperator class.)

    remove: list of int,
        The indices of the dims list corresponding to the subspaces that are to
        be eliminated. (Compare to the ptrace function of the MatrixOperator
        class.)

    Returns
    -------
    Derivative: numpy array, shape: (num_time_steps, num_ctrls)
        The derivatives of the state fidelity by the

    """

    num_ctrls = len(propagator_derivatives)
    num_time_steps = len(propagator_derivatives[0])

    derivative_fidelity = np.zeros(shape=(num_time_steps, num_ctrls),
                                   dtype=float)
    final_state_dag = forward_propagators[-1].dag()
    for ctrl in range(num_ctrls):
        for t in range(num_time_steps):
            # here we need to take the real part.
            derivative_fidelity[t, ctrl] = 2 * np.real((
                target * (
                        reversed_propagators[::-1][t + 1]
                        * propagator_derivatives[ctrl][t]
                        * forward_propagators[t]
                        * final_state_dag
                ).ptrace(dims=dims, remove=remove) * target.dag())[0, 0]
            )

    return derivative_fidelity


def entanglement_fidelity(
        target: Union[np.ndarray, matrix.OperatorMatrix],
        propagator: Union[np.ndarray, matrix.OperatorMatrix],
        computational_states: Optional[List[int]] = None,
        map_to_closest_unitary: bool = False
) -> np.float64:
    """
    The entanglement fidelity between a simulated Propagator and target
    propagator.

    Parameters
    ----------
    propagator: Union[np.ndarray, ControlMatrix]
        The simulated propagator.

    target: Union[np.ndarray, ControlMatrix]
        The target unitary evolution.

    computational_states: Optional[List[int]]
        If set, the entanglement fidelity is only calculated for the specified
        subspace.

    map_to_closest_unitary: bool
        If True, then the final propagator is mapped to the closest unitary
        before the infidelity is evaluated.

    Returns
    -------
    fidelity: float
        The entanglement fidelity of target_unitary.dag * unitary.

    """
    if type(propagator) == np.ndarray:
        propagator = matrix.DenseOperator(propagator)
    if type(target) == np.ndarray:
        target = matrix.DenseOperator(target)
    d = target.shape[0]
    if computational_states is None:
        trace = (target.dag() * propagator).tr()
    else:
        trace = (target.dag() * propagator.truncate_to_subspace(
            computational_states,
            map_to_closest_unitary=map_to_closest_unitary)).tr()
    return (np.abs(trace) ** 2) / d / d


def derivative_entanglement_fidelity_with_du(
        target: matrix.OperatorMatrix,
        forward_propagators: List[matrix.OperatorMatrix],
        propagator_derivatives: List[List[matrix.OperatorMatrix]],
        reversed_propagators: List[matrix.OperatorMatrix],
        computational_states: Optional[List[int]] = None,
        map_to_closest_unitary: bool = False
) -> np.ndarray:
    """
    Derivative of the entanglement fidelity using the derivatives of the
    propagators.

    Parameters
    ----------
    forward_propagators: List[ControlMatrix], len: num_t +1
        The forward propagators calculated in the systems simulation.
        forward_propagators[i] is the ordered sum of the propagators i..0 in
        descending order.

    propagator_derivatives: List[List[ControlMatrix]],
                         shape: [[] * num_t] * num_ctrl
        Frechet derivatives of the propagators by the control amplitudes.

    target: ControlMatrix
        The target propagator.

    reversed_propagators: List[ControlMatrix]
        The reversed propagators calculated in the systems simulation.
        reversed_propagators[i] is the ordered sum of the propagators n-i..n in
        ascending order where n is the total number of time steps.

    computational_states: Optional[List[int]]
        If set, the entanglement fidelity is only calculated for the specified
        subspace.

    map_to_closest_unitary: bool
        If True, then the final propagator is mapped to the closest unitary
        before the infidelity is evaluated.

    Returns
    -------
    derivative_fidelity: np.ndarray, shape: (num_t, num_ctrl)
        The derivatives of the entanglement fidelity.

    """
    target_unitary_dag = target.dag(do_copy=True)
    if computational_states:
        trace = np.conj(
            ((forward_propagators[-1].truncate_to_subspace(
                computational_states,
                map_to_closest_unitary=map_to_closest_unitary)
              * target_unitary_dag).tr())
        )
    else:
        trace = np.conj(((forward_propagators[-1] * target_unitary_dag).tr()))
    num_ctrls = len(propagator_derivatives)
    num_time_steps = len(propagator_derivatives[0])
    d = target.shape[0]

    derivative_fidelity = np.zeros(shape=(num_time_steps, num_ctrls),
                                   dtype=float)

    for ctrl in range(num_ctrls):
        for t in range(num_time_steps):
            # here we need to take the real part.
            if computational_states:
                derivative_fidelity[t, ctrl] = 2 / d / d * np.real(
                    trace * ((reversed_propagators[::-1][t + 1]
                              * propagator_derivatives[ctrl][t]
                              * forward_propagators[t]).truncate_to_subspace(
                        subspace_indices=computational_states,
                        map_to_closest_unitary=map_to_closest_unitary
                    )
                             * target_unitary_dag).tr())
            else:
                derivative_fidelity[t, ctrl] = 2 / d / d * np.real(
                    trace * (reversed_propagators[::-1][t + 1]
                             * propagator_derivatives[ctrl][t]
                             * forward_propagators[t]
                             * target_unitary_dag).tr())

    return derivative_fidelity

#TESTTEST

def derivative_entanglement_fidelity_with_dfreq(
        target: matrix.OperatorMatrix,
        target_der: matrix.OperatorMatrix,
        forward_propagators: List[matrix.OperatorMatrix],
        computational_states: Optional[List[int]] = None,
        map_to_closest_unitary: bool = False
) -> np.ndarray:

    target_unitary_dag = target.dag(do_copy=True)
    if computational_states:
        trace = np.conj(
            ((forward_propagators[-1].truncate_to_subspace(
                computational_states,
                map_to_closest_unitary=map_to_closest_unitary)
              * target_unitary_dag).tr())
        )
    else:
        trace = np.conj(((forward_propagators[-1] * target_unitary_dag).tr()))
    #ONE CTRL: FREQ
    num_ctrls = 1
    #LAST TIMESTEP
    num_time_steps = 1
    d = target.shape[0]

    derivative_fidelity = np.zeros(shape=(num_time_steps, num_ctrls),
                                   dtype=float)
    
    target_unitary_dag = target_der.dag(do_copy=True)
    
    ctrl=0
    t=-1
    # here we need to take the real part.
    if computational_states:
        derivative_fidelity[t, ctrl] = 2 / d / d * np.real(
            trace * (forward_propagators[t].truncate_to_subspace(
                subspace_indices=computational_states,
                map_to_closest_unitary=map_to_closest_unitary
            )
                     * target_unitary_dag).tr())
    else:
        derivative_fidelity[t, ctrl] = 2 / d / d * np.real(
            trace * (forward_propagators[t]
                     * target_unitary_dag).tr())

    return derivative_fidelity


def entanglement_fidelity_super_operator(
        target: Union[np.ndarray, matrix.OperatorMatrix],
        propagator: Union[np.ndarray, matrix.OperatorMatrix],
        computational_states: Optional[List[int]] = None,
) -> np.float64:
    """
    The entanglement fidelity between a simulated Propagator and target
    propagator in the super operator formalism.

    The entanglement fidelity between a propagator in the super operator
    formalism of dimension d^2 x d^2 and a target unitary operator of dimension
    d x d. If the system incorporates leakage states, the propagator is
    projected onto the computational space [1].

    Parameters
    ----------
    propagator: Union[np.ndarray, ControlMatrix]
        The simulated evolution propagator in the super operator formalism.

    target: Union[np.ndarray, ControlMatrix]
        The target unitary evolution. (NOT as super operator.)

    computational_states: Optional[List[int]]
        If set, the entanglement fidelity is only calculated for the specified
        subspace.

    Returns
    -------
    fidelity: float
        The entanglement fidelity of target_unitary.dag * unitary.

    Notes
    -----
    [1] Quantification and characterization of leakage errors, Christopher J.
    Wood and Jay M. Gambetta, Phys. Rev. A 97, 032306 - Published 8 March 2018

    """
    if type(propagator) == np.ndarray:
        propagator = matrix.DenseOperator(propagator)
    if type(target) == np.ndarray:
        target = matrix.DenseOperator(target)
    dim_comp = target.shape[0]

    if computational_states is None:
        target_super_operator_inv = \
            matrix.convert_unitary_to_super_operator(
                target.dag())
        trace = (target_super_operator_inv * propagator).tr().real
    else:
        # Here we assume that the full Hilbertspace is the outer sum of a
        # computational and a leakage space.

        # Thus the dimension of the propagator is (d_comp + d_leak) ** 2
        d_leakage = int(np.sqrt(propagator.shape[0])) - dim_comp

        # We fill zeros to the target on the leakage space. We will project
        # onto the computational space anyway.

        target_inv = target.dag()
        target_inv_full_space = matrix.DenseOperator(
            np.zeros((d_leakage + dim_comp, d_leakage + dim_comp)))

        for i, row in enumerate(computational_states):
            for k, column in enumerate(computational_states):
                target_inv_full_space[row, column] = target_inv[i, k]

        # this seems to be wrong
        # target_inv_full_space = matrix.DenseOperator(np.eye(d_leakage)).kron(
        #    target.dag()
        #    )

        # Then convert the target unitary into Liouville space.
        target_super_operator_inv = \
            matrix.convert_unitary_to_super_operator(
                target_inv_full_space)

        # We start the projector with a zero matrix of dimension
        # (d_comp + d_leak).
        projector_comp_state = 0 * target_inv_full_space.identity_like()
        for state in computational_states:
            projector_comp_state[state, state] = 1

        # Then convert the projector into liouville space.
        projector_comp_state = matrix.convert_unitary_to_super_operator(
            projector_comp_state
        )

        trace = (
                projector_comp_state * target_super_operator_inv * propagator
        ).tr().real
    return trace / dim_comp / dim_comp


def deriv_entanglement_fid_sup_op_with_du(
        target: matrix.OperatorMatrix,
        forward_propagators: List[matrix.OperatorMatrix],
        unitary_derivatives: List[List[matrix.OperatorMatrix]],
        reversed_propagators: List[matrix.OperatorMatrix],
        computational_states: Optional[List[int]] = None
):
    """
    Derivative of the entanglement fidelity of a super operator.

    Calculates the derivatives of the entanglement fidelity between a target
    unitary of dimension d x d and a propagator of dimension d^2 x d^2 with
    respect to the control amplitudes.

    Parameters
    ----------
    forward_propagators: List[ControlMatrix], len: num_t +1
        The forward propagators calculated in the systems simulation.
        forward_propagators[i] is the ordered sum of the propagators i..0 in
        descending order.

    unitary_derivatives: List[List[ControlMatrix]],
                         shape: [[] * num_t] * num_ctrl
        Frechet derivatives of the propagators by the control amplitudes.

    target: ControlMatrix
        The target unitary evolution.

    reversed_propagators: List[ControlMatrix]
        The reversed propagators calculated in the systems simulation.
        reversed_propagators[i] is the ordered sum of the propagators n-i..n in
        ascending order where n is the total number of time steps.

    computational_states: Optional[List[int]]
        If set, the entanglement fidelity is only calculated for the specified
        subspace.s only calculated for the specified
        subspace.

    Returns
    -------
    derivative_fidelity: np.ndarray, shape: (num_t, num_ctrl)
        The derivatives of the entanglement fidelity.

    """
    num_ctrls = len(unitary_derivatives)
    num_time_steps = len(unitary_derivatives[0])

    derivative_fidelity = np.zeros(shape=(num_time_steps, num_ctrls),
                                   dtype=float)

    for ctrl in range(num_ctrls):
        for t in range(num_time_steps):
            # here we need to take the real part.
            derivative_fidelity[t, ctrl] = \
                entanglement_fidelity_super_operator(
                    target=target,
                    propagator=reversed_propagators[::-1][t + 1] *
                    unitary_derivatives[ctrl][t] *
                    forward_propagators[t],
                    computational_states=computational_states)
    return derivative_fidelity

#TESTTEST
def deriv_entanglement_fid_sup_op_with_dfreq(
        target: matrix.OperatorMatrix,
        target_der: matrix.OperatorMatrix,
        forward_propagators: List[matrix.OperatorMatrix],
        computational_states: Optional[List[int]] = None,
        map_to_closest_unitary: bool = False
):

    #oONE CTRL: FREQ
    num_ctrls = 1
    #LAST TIMESTEP
    num_time_steps = 1

    derivative_fidelity = np.zeros(shape=(num_time_steps, num_ctrls),
                                   dtype=float)
    ctrl=0
    t=-1
    # here we need to take the real part.
    derivative_fidelity[t, ctrl] = \
                entanglement_fidelity_super_operator(
                    target=target_der,
                    propagator=forward_propagators[t],
                    computational_states=computational_states)
    return derivative_fidelity


class StateInfidelity(CostFunction):
    """Quantum state infidelity.

    TODO:
        * support super operator formalism
        * handle leakage states?
    """

    def __init__(self,
                 solver: solver_algorithms.Solver,
                 target: matrix.OperatorMatrix,
                 label: Optional[List[str]] = None,
                 computational_states: Optional[List[int]] = None,
                 rescale_propagated_state: bool = False
                 ):
        if label is None:
            label = ['State Infidelity', ]
        super().__init__(solver=solver, label=label)
        # assure target is a bra vector

        if target.shape[0] > target.shape[1]:
            self.target = target.dag()
        else:
            self.target = target

        self.computational_states = computational_states
        self.rescale_propagated_state = rescale_propagated_state

    def costs(self) -> np.float64:
        """See base class. """
        final = self.solver.forward_propagators[-1]
        infid = 1. - state_fidelity(
            target=self.target,
            propagated_state=final,
            computational_states=self.computational_states,
            rescale_propagated_state=self.rescale_propagated_state
        )
        return infid

    def grad(self) -> np.ndarray:
        """See base class. """
        derivative_fid = derivative_state_fidelity(
            forward_propagators=self.solver.forward_propagators,
            target=self.target,
            reversed_propagators=self.solver.reversed_propagators,
            propagator_derivatives=self.solver.frechet_deriv_propagators,
            computational_states=self.computational_states,
            rescale_propagated_state=self.rescale_propagated_state
        )
        return -1. * np.real(derivative_fid)

#TESTTEST
class StateInfidelity2(CostFunction):
    """Quantum state infidelity.

    TODO:
        * support super operator formalism
        * handle leakage states?
    """

    def __init__(self,
                 solver: solver_algorithms.Solver,
                 target: matrix.OperatorMatrix,
                 initial: matrix.OperatorMatrix,
                 label: Optional[List[str]] = None,
                 computational_states: Optional[List[int]] = None,
                 rescale_propagated_state: bool = False
                 ):
        if label is None:
            label = ['State Infidelity', ]
        super().__init__(solver=solver, label=label)
        # assure target is a bra vector

        if target.shape[0] > target.shape[1]:
            self.target = target.dag()
        else:
            self.target = target
        
        #1D
        self.initial = initial

        self.computational_states = computational_states
        self.rescale_propagated_state = rescale_propagated_state

    def costs(self) -> np.float64:
        """See base class. """
        
        final = DenseOperator((self.solver.forward_propagators[-1]*self.initial).data[:,np.newaxis])
        # if final.shape!=3:
        #     raise RuntimeError(str(final.shape)+" "+str(self.target.shape))
        
        infid = 1. - state_fidelity(
            target=self.target,
            propagated_state=final,
            computational_states=self.computational_states,
            rescale_propagated_state=self.rescale_propagated_state
        )
        return infid

    def grad(self) -> np.ndarray:
        """See base class. """
        # raise RuntimeError(str(self.solver.frechet_deriv_propagators[0][0].shape))
        derivative_fid = derivative_state_fidelity(
            forward_propagators=[DenseOperator((p*self.initial).data[:,np.newaxis]) for p in self.solver.forward_propagators],
            target=self.target,
            reversed_propagators=self.solver.reversed_propagators,
            propagator_derivatives=self.solver.frechet_deriv_propagators,
            computational_states=self.computational_states,
            rescale_propagated_state=self.rescale_propagated_state
        )
        # derivative_fid = derivative_state_fidelity(
        #     forward_propagators=self.solver.forward_propagators,
        #     target=self.target,
        #     reversed_propagators=self.solver.reversed_propagators,
        #     propagator_derivatives=self.solver.frechet_deriv_propagators,
        #     computational_states=self.computational_states,
        #     rescale_propagated_state=self.rescale_propagated_state
        # )
        return -1. * np.real(derivative_fid)



class StateInfidelitySubspace(CostFunction):
    """ Quantum state infidelity on a subspace.

    Assume that the simulated system operates on a product space and the
    target states is described only on a subspace. This class then calculates
    the partial derivative over the neglected subspace.

    Parameters
    ----------
    dims: list of int,
        The dimensions of the subspaces. (Compare to the ptrace function of
        the MatrixOperator class.)

    remove: list of int,
        The indices of the dims list corresponding to the subspaces that are to
        be eliminated. (Compare to the ptrace function of the MatrixOperator
        class.)

    TODO:
        * support super operator formalism
        * handle leakage states?
        * Docstring
    """

    def __init__(self,
                 solver: solver_algorithms.Solver,
                 target: matrix.OperatorMatrix,
                 dims: List[int],
                 remove: List[int],
                 label: Optional[List[str]] = None
                 ):
        if label is None:
            label = ['State Infidelity', ]
        super().__init__(solver=solver, label=label)
        # assure target is a bra vector

        if target.shape[0] > target.shape[1]:
            self.target = target.dag()
        else:
            self.target = target

        self.dims = dims
        self.remove = remove

    def costs(self) -> np.float64:
        """See base class. """
        final = self.solver.forward_propagators[-1]
        infid = 1. - state_fidelity_subspace(
            target=self.target,
            propagated_state=final,
            dims=self.dims,
            remove=self.remove
        )
        return infid

    def grad(self) -> np.ndarray:
        """See base class. """
        derivative_fid = derivative_state_fidelity_subspace(
            forward_propagators=self.solver.forward_propagators,
            target=self.target,
            reversed_propagators=self.solver.reversed_propagators,
            propagator_derivatives=self.solver.frechet_deriv_propagators,
            dims=self.dims,
            remove=self.remove
        )
        return -1. * derivative_fid


class StateNoiseInfidelity(CostFunction):
    """ Averages the state infidelity over noise traces.

    TODO:
        * support super operator formalism
        * implement gradient
        * docstring
    """

    def __init__(self,
                 solver: solver_algorithms.SchroedingerSMonteCarlo,
                 target: matrix.OperatorMatrix,
                 label: Optional[List[str]] = None,
                 computational_states: Optional[List[int]] = None,
                 rescale_propagated_state: bool = False,
                 neglect_systematic_errors: bool = True
                 ):
        if label is None:
            label = ['State Infidelity', ]
        super().__init__(solver=solver, label=label)
        self.solver = solver

        # assure target is a bra vector
        if target.shape[0] > target.shape[1]:
            self.target = target.dag()
        else:
            self.target = target

        self.computational_states = computational_states
        self.rescale_propagated_state = rescale_propagated_state

        self.neglect_systematic_errors = neglect_systematic_errors
        if target is None and not neglect_systematic_errors:
            print('The systematic errors must be neglected if no target is '
                  'set!')
            self.neglect_systematic_errors = True

    def costs(self) -> np.float64:
        """See base class. """
        n_traces = self.solver.noise_trace_generator.n_traces
        infidelities = np.zeros((n_traces,))

        if self.neglect_systematic_errors:
            if self.computational_states is None:
                target = self.solver.forward_propagators[-1]
            else:
                target = self.solver.forward_propagators[
                    -1].truncate_to_subspace(
                    self.computational_states,
                    map_to_closest_unitary=self.rescale_propagated_state
                )
            target = target.dag()
        else:
            target = self.target

        for i in range(n_traces):
            final = self.solver.forward_propagators_noise[i][-1]
            infidelities[i] = 1. - state_fidelity(
                target=target,
                propagated_state=final,
                computational_states=self.computational_states,
                rescale_propagated_state=self.rescale_propagated_state
            )
        return np.mean(infidelities)

    def grad(self) -> np.ndarray:
        """See base class. """
        raise NotImplementedError


class OperationInfidelity(CostFunction):
    """Calculates the infidelity of a quantum channel.

    The infidelity of a quantum channel described by a unitary evolution or
    propagator in the master equation formalism.

    Parameters
    ----------
    solver: `Solver`
        The time slot computer simulating the systems dynamics.

    target: `ControlMatrix`
        Unitary target evolution.

    label: list of str
        Indices of the returned infidelities for distinction in the analysis.

    fidelity_measure: string, optional
        If 'entanglement': the entanglement fidelity is calculated.
        Otherwise an error is raised.

    super_operator_formalism: bool, optional
        If true, the time slot computer is expected to return a propagator in
        the super operator formalism, while the target unitary is not given as
        super operator.
        If false, no super operators are assumed.

    computational_states: list of int, optional
        If set, the chosen fidelity is only calculated for the specified
        subspace.

    map_to_closest_unitary: bool, optional
        If True, then the final propagator is mapped to the closest unitary
        before the infidelity is evaluated.

    Attributes
    ----------
    solver: TimeSlotComputer
        The time slot computer simulating the systems dynamics.

    target: ControlMatrix
        Unitary target evolution.

    fidelity_measure: string
        If 'entanglement': the entanglement fidelity is calculated.
        Otherwise an error is raised.

    super_operator_formalism: bool
        If true, the time slot computer is expected to return a propagator in
        the super operator formalism, while the target unitary is not given as
        super operator.
        If false, no super operators are assumed.

    Raises
    ------
    NotImplementedError
        If the fidelity measure is not 'entanglement'.

    Todo:
        * add the average fidelity? or remove the fidelity_measure.
        * gradient does not truncate to the subspace.

    """

    def __init__(self,
                 solver: solver_algorithms.Solver,
                 target: matrix.OperatorMatrix,
                 fidelity_measure: str = 'entanglement',
                 super_operator_formalism: bool = False,
                 label: Optional[List[str]] = None,
                 computational_states: Optional[List[int]] = None,
                 map_to_closest_unitary: bool = False,
                 total_ang_time = None, #TESTTEST
                 ):
        if label is None:
            if fidelity_measure == 'entanglement':
                label = ['Entanglement Infidelity', ]
            else:
                label = ['Operator Infidelity', ]

        super().__init__(solver=solver, label=label)
        self.target = target
        self.computational_states = computational_states
        self.map_to_closest_unitary = map_to_closest_unitary

        if fidelity_measure == 'entanglement':
            self.fidelity_measure = fidelity_measure
        else:
            raise NotImplementedError('Only the entanglement fidelity is '
                                      'currently supported.')

        self.super_operator = super_operator_formalism
        
        #TESTTEST
        
        if total_ang_time is None:
            self.total_ang_time = 0
        elif total_ang_time <0:
            self.total_ang_time = sum(solver.transferred_time)-0.5*solver.transferred_time[-1]
        else:
            self.total_ang_time = total_ang_time
        
    def costs_original(self) -> float:
        """Calculates the costs by the selected fidelity measure. """
        final = self.solver.forward_propagators[-1]

        if self.fidelity_measure == 'entanglement' and self.super_operator:
            infid = 1 - entanglement_fidelity_super_operator(
                propagator=final,
                target=self.target,
                computational_states=self.computational_states
            )
        elif self.fidelity_measure == 'entanglement':
            infid = 1 - entanglement_fidelity(
                propagator=final,
                target=self.target,
                computational_states=self.computational_states,
                map_to_closest_unitary=self.map_to_closest_unitary
            )
        else:
            raise NotImplementedError('Only the entanglement fidelity is '
                                      'implemented in this version.')
        return np.real(infid)

    def grad_original(self) -> np.ndarray:
        """Calculates the derivatives of the selected fidelity measure with
        respect to the control amplitudes. """
        
        
        
        if self.fidelity_measure == 'entanglement' and self.super_operator:
            derivative_fid = deriv_entanglement_fid_sup_op_with_du(
                forward_propagators=self.solver.forward_propagators,
                target=self.target,
                reversed_propagators=self.solver.reversed_propagators,
                unitary_derivatives=self.solver.frechet_deriv_propagators,
                computational_states=self.computational_states,
            )
        elif self.fidelity_measure == 'entanglement':
            derivative_fid = derivative_entanglement_fidelity_with_du(
                forward_propagators=self.solver.forward_propagators,
                target=self.target,
                reversed_propagators=self.solver.reversed_propagators,
                propagator_derivatives=self.solver.frechet_deriv_propagators,
                computational_states=self.computational_states,
            )
        else:
            raise NotImplementedError('Only the average and entanglement'
                                      'fidelity is implemented in this '
                                      'version.')
        return -1 * np.real(derivative_fid)

    #TESTTEST

    def costs(self,freq=0) -> float:
        """Calculates the costs by the selected fidelity measure. """
        final = self.solver.forward_propagators[-1]
        
        #TESTTEST
        r = DenseOperator(np.array([[np.exp(1j*freq/2*self.total_ang_time),0],[0,np.exp(-1j*freq/2*self.total_ang_time)]]))
        
        if self.fidelity_measure == 'entanglement' and self.super_operator:
            infid = 1 - entanglement_fidelity_super_operator(
                propagator=final,
                target=r.dag()*self.target,
                computational_states=self.computational_states,
            )
        elif self.fidelity_measure == 'entanglement':
            infid = 1 - entanglement_fidelity(
                propagator=final,
                target=r.dag()*self.target, #TESTTEST
                computational_states=self.computational_states,
                map_to_closest_unitary=self.map_to_closest_unitary
            )
        else:
            raise NotImplementedError('Only the entanglement fidelity is '
                                      'implemented in this version.')
        return np.real(infid)

    def grad(self,freq=0) -> np.ndarray:
        """Calculates the derivatives of the selected fidelity measure with
        respect to the control amplitudes. """
        
        #TESTTEST
        r = DenseOperator(np.array([[np.exp(1j*freq/2*self.total_ang_time),0],[0,np.exp(-1j*freq/2*self.total_ang_time)]]))
        
        if self.fidelity_measure == 'entanglement' and self.super_operator:
            derivative_fid = deriv_entanglement_fid_sup_op_with_du(
                forward_propagators=self.solver.forward_propagators,
                target=r.dag()*self.target,
                reversed_propagators=self.solver.reversed_propagators,
                unitary_derivatives=self.solver.frechet_deriv_propagators,
                computational_states=self.computational_states,
            )
        elif self.fidelity_measure == 'entanglement':
            derivative_fid = derivative_entanglement_fidelity_with_du(
                forward_propagators=self.solver.forward_propagators,
                target=r.dag()*self.target,
                reversed_propagators=self.solver.reversed_propagators,
                propagator_derivatives=self.solver.frechet_deriv_propagators,
                computational_states=self.computational_states,
            )
        else:
            raise NotImplementedError('Only the average and entanglement'
                                      'fidelity is implemented in this '
                                      'version.')
        return -1 * np.real(derivative_fid)

    def der_freq_test(self,freq):
        
        #TESTTEST
        r_der = 1j*self.total_ang_time/2*DenseOperator(np.array([[np.exp(1j*freq/2*self.total_ang_time),0],[0,-np.exp(-1j*freq/2*self.total_ang_time)]]))
        r = DenseOperator(np.array([[np.exp(1j*freq/2*self.total_ang_time),0],[0,np.exp(-1j*freq/2*self.total_ang_time)]]))
        
        if self.fidelity_measure == 'entanglement' and self.super_operator:
            derivative_fid = deriv_entanglement_fid_sup_op_with_dfreq(
                forward_propagators=self.solver.forward_propagators,
                target_der = r_der.dag()*self.target,
                target=r.dag()*self.target,
                computational_states=self.computational_states,
            )
        elif self.fidelity_measure == 'entanglement':
            derivative_fid = derivative_entanglement_fidelity_with_dfreq(
                forward_propagators=self.solver.forward_propagators,
                target_der = r_der.dag()*self.target,
                target=r.dag()*self.target,
                computational_states=self.computational_states,
            )
        #ONLY AT LAST TIMESTEP
            
        else:
            raise NotImplementedError('Only the average and entanglement'
                                      'fidelity is implemented in this '
                                      'version.')
        return -1 * np.real(derivative_fid)
        
        

class OperationNoiseInfidelity(CostFunction):
    """
    Averages the operator fidelity over noise traces.

    Parameters
    ----------
    solver: `Solver`
        The time slot computer simulating the systems dynamics.

    target: `ControlMatrix`
        Unitary target evolution.

    label: list of str
        Indices of the returned infidelities for distinction in the analysis.

    fidelity_measure: string, optional
        If 'entanglement': the entanglement fidelity is calculated.
        Otherwise an error is raised.

    computational_states: list of int, optional
        If set, the chosen fidelity is only calculated for the specified
        subspace.

    map_to_closest_unitary: bool, optional
        If True, then the final propagator is mapped to the closest unitary
        before the infidelity is evaluated.

    neglect_systematic_errors: bool
        If true, the mean operator fidelity is calculated with respect to the
        simulated propagator without statistical noise.
        Otherwise the mean operator fidelity is calculated with respect to the
        target propagator.

    Attributes
    ----------
    neglect_systematic_errors: bool
        If true, the standard deviation of the operator fidelity is measured.
        Otherwise the mean operator fidelity is calculated with respect to the
        target propagator.

    """

    def __init__(self,
                 solver: solver_algorithms.SchroedingerSMonteCarlo,
                 target: Optional[matrix.OperatorMatrix],
                 label: Optional[List[str]] = None,
                 fidelity_measure: str = 'entanglement',
                 computational_states: Optional[List[int]] = None,
                 map_to_closest_unitary: bool = False,
                 neglect_systematic_errors: bool = True,
                 total_ang_time = None, #TESTTEST
                 ):
        if label is None:
            label = ['Operator Noise Infidelity']
        super().__init__(solver=solver, label=label)
        self.solver = solver
        self.target = target

        self.computational_states = computational_states
        self.map_to_closest_unitary = map_to_closest_unitary
        self.fidelity_measure = fidelity_measure

        self.neglect_systematic_errors = neglect_systematic_errors
        if target is None and not neglect_systematic_errors:
            print('The systematic errors must be neglected if no target is '
                  'set!')
            self.neglect_systematic_errors = True
<<<<<<< HEAD
        
        #TESTTEST
        
        if total_ang_time is None:
            self.total_ang_time = 0
        elif total_ang_time <0:
            self.total_ang_time = sum(solver.transferred_time)-0.5*solver.transferred_time[-1]
        else:
            self.total_ang_time = total_ang_time
        
    def _to_comp_space(self, dynamic_target: matrix.OperatorMatrix) -> matrix.OperatorMatrix:
=======

    def _to_comp_space(self,
                       dynamic_target: matrix.OperatorMatrix) -> matrix.OperatorMatrix:
>>>>>>> ebd1704c
        """Map an operator to the computational space"""
        if self.computational_states is not None:
            return dynamic_target.truncate_to_subspace(
                subspace_indices=self.computational_states,
                map_to_closest_unitary=self.map_to_closest_unitary,
            )
        else:
            return dynamic_target

    def _effective_target(self,freq=0) -> matrix.OperatorMatrix:
        if self.neglect_systematic_errors:
            return self._to_comp_space(self.solver.forward_propagators[-1])
        else:
            #TESTTEST
            r = DenseOperator(np.array([[np.exp(1j*freq/2*self.total_ang_time),0],[0,np.exp(-1j*freq/2*self.total_ang_time)]]))
            return r.dag()*self.target
        
    def _effective_target_der(self,freq=0) -> matrix.OperatorMatrix:
        if self.neglect_systematic_errors:
            return 0*self.target
        else:
            #TESTTEST
            r = 1j*self.total_ang_time/2*DenseOperator(np.array([[np.exp(1j*freq/2*self.total_ang_time),0],[0,-np.exp(-1j*freq/2*self.total_ang_time)]]))
            return r.dag()*self.target
        
    def costs(self,freq=0):
        """See base class. """
        n_traces = self.solver.noise_trace_generator.n_traces
        infidelities = np.zeros((n_traces,))

        target = self._effective_target(freq=freq)

        if self.fidelity_measure == 'entanglement':
            for i in range(n_traces):
                final = self.solver.forward_propagators_noise[i][-1]

                infidelities[i] = 1 - entanglement_fidelity(
                    propagator=final, target=target,
                    computational_states=self.computational_states,
                    map_to_closest_unitary=self.map_to_closest_unitary
                )
        else:
            raise NotImplementedError('Only the entanglement fidelity is '
                                      'currently implemented in this class.')

        return np.mean(np.real(infidelities))

    def grad(self,freq=0):
        """See base class. """
        target = self._effective_target(freq)

        n_traces = self.solver.noise_trace_generator.n_traces
        num_t = len(self.solver.transferred_time)
        num_ctrl = len(self.solver.h_ctrl)
        derivative = np.zeros((num_t, num_ctrl, n_traces,))
        for i in range(n_traces):
            temp = derivative_entanglement_fidelity_with_du(
                target=target,
                forward_propagators=self.solver.forward_propagators_noise[i],
                propagator_derivatives=
                self.solver.frechet_deriv_propagators_noise[i],
                reversed_propagators=self.solver.reversed_propagators_noise[i],
                computational_states=self.computational_states
            )
            if self.neglect_systematic_errors:
                temp_target = self._to_comp_space(
                    self.solver.forward_propagators_noise[i][-1])

                temp += derivative_entanglement_fidelity_with_du(
                    target=temp_target,
                    forward_propagators=self.solver.forward_propagators,
                    propagator_derivatives=
                    self.solver.frechet_deriv_propagators,
                    reversed_propagators=self.solver.reversed_propagators,
                    computational_states=self.computational_states
                )
            derivative[:, :, i] = np.real(temp)
        return np.mean(-derivative, axis=2)
    
    def der_freq_test(self,freq):
        
        #TESTTEST
        
        target_der = self._effective_target_der(freq)
        target = self._effective_target(freq)

        n_traces = self.solver.noise_trace_generator.n_traces
        # num_t = len(self.solver.transferred_time)
        num_t=1 #HARDCODE
        num_ctrl = 1 #HARDCODE
        derivative = np.zeros((num_t, num_ctrl, n_traces, ))
        for i in range(n_traces):
            temp = derivative_entanglement_fidelity_with_dfreq(
                target_der=target_der,
                target=target,
                forward_propagators=self.solver.forward_propagators_noise[i],
                computational_states=self.computational_states
                )
            #??? WHAT DOES THIS DO??
            # if self.neglect_systematic_errors:
            #     temp_target = self._to_comp_space(self.solver.forward_propagators_noise[i][-1])

            #     temp += derivative_entanglement_fidelity_with_dfreq(
            #         target=temp_target,
            #         forward_propagators=self.solver.forward_propagators,
            #         propagator_derivatives=
            #         self.solver.frechet_deriv_propagators,
            #         reversed_propagators=self.solver.reversed_propagators,
            #         computational_states=self.computational_states
            #     )
            derivative[:, :, i] = np.real(temp)
        return np.mean(-derivative, axis=2)
    

class OperatorFilterFunctionInfidelity(CostFunction):
    """
    Calculates the infidelity with the filter function formalism.

    Parameters
    ----------
    solver: `Solver`
        The time slot computer simulating the systems dynamics.

    label: list of str
        Indices of the returned infidelities for distinction in the analysis.

    noise_power_spec_density: Callable
        The noise power spectral density in units of inverse frequencies that
        returns an array of shape (n_omega,) or (n_nops, n_omega). In the first
        case, the same spectrum is taken for all noise operators, in the
        second, it is assumed that there are no correlations between different
        noise sources and thus there is one spectrum for each noise operator.

    omega: Sequence[float]
        The frequencies at which the integration is to be carried out.

    """

    def __init__(self,
                 solver: solver_algorithms.Solver,
                 noise_power_spec_density: Callable,
                 omega: Sequence[float],
                 label: Optional[List[str]] = None):
        if label is None:
            label = ['Infidelity Filter Function', ]
        super().__init__(solver=solver, label=label)
        self.noise_power_spec_density = noise_power_spec_density
        self._omega = omega

    @property
    def omega(self):
        if self._omega is None:
            if self.solver.pulse_sequence is None:
                self.solver.create_pulse_sequence()

            self._omega = filter_functions.util.get_sample_frequencies(
                pulse=self.solver.pulse_sequence,
                n_samples=200,
                spacing='log',
            )
        return self._omega

    def costs(self) -> Union[float, np.ndarray]:
        """
        The infidelity is calculated with the filter function package. See its
        documentation for more information.

        Returns
        -------
        costs: Union[float, np.ndarray]
            The infidelity.

        """
        if self.solver.pulse_sequence is None:
            self.solver.create_pulse_sequence()
        infidelity = filter_functions.numeric.infidelity(
            pulse=self.solver.pulse_sequence,
            spectrum=self.noise_power_spec_density(self.omega),
            omega=self.omega,
            cache_intermediates=True
        )
        return infidelity

    def grad(self):
        """
        The gradient of the infidelity is calculated with the filter function
        package. See its documentation for more information.

        Raises
        ------
        NotImplementedError
            This method has not been implemented yet.

        """
        if self.solver.pulse_sequence is None:
            self.solver.create_pulse_sequence()

        c_id = ['Control' + str(i) for i in range(len(self.solver.h_ctrl))]

        derivative = filter_functions.gradient.infidelity_derivative(
            pulse=self.solver.pulse_sequence,
            spectrum=self.noise_power_spec_density(self.omega),
            omega=self.omega,
            control_identifiers=c_id,
            n_coeffs_deriv=self.solver.filter_function_n_coeffs_deriv_vals
        )
        # what comes from ff:
        # num_noise_contribution, num_t, num_ctrls_direction
        # need to return: (num_t, num_f, num_ctrl)
        derivative = derivative.transpose(1, 0, 2)
        return derivative


class LeakageError(CostFunction):
    r"""This class measures leakage as quantum operation error.

    The resulting infidelity is measured by truncating the leakage states of
    the propagator U yielding the Propagator V on the computational basis. The
    infidelity is then given as the distance from unitarity:
    infid = 1 - trace(V^\dag V) / d

    Parameters
    ----------
    solver : TimeSlotComputer
        The time slot computer computing the propagation of the system.

    computational_states : list of int
        List of indices marking the computational states of the propagator.
        These are all but the leakage states.

    label: list of str
        Indices of the returned infidelities for distinction in the analysis.

    """

    def __init__(self, solver: solver_algorithms.Solver,
                 computational_states: List[int],
                 label: Optional[List[str]] = None):
        if label is None:
            label = ["Leakage Error", ]
        super().__init__(solver=solver, label=label)
        self.computational_states = computational_states

    def costs(self):
        """See base class. """
        final_prop = self.solver.forward_propagators[-1]
        clipped_prop = final_prop.truncate_to_subspace(
            self.computational_states)
        temp = clipped_prop.dag(do_copy=True)
        temp *= clipped_prop

        # the result should always be positive within numerical accuracy
        return max(0, 1 - temp.tr().real / clipped_prop.shape[0])

    def grad(self):
        """See base class. """
        num_ctrls = len(self.solver.frechet_deriv_propagators)
        num_time_steps = len(self.solver.frechet_deriv_propagators[0])

        derivative_fidelity = np.zeros(shape=(num_time_steps, num_ctrls),
                                       dtype=np.float64)

        final = self.solver.forward_propagators[-1]
        final_leak_dag = final.dag(do_copy=True).truncate_to_subspace(
            self.computational_states)
        d = final_leak_dag.shape[0]

        for ctrl in range(num_ctrls):
            for t in range(num_time_steps):
                temp = self.solver.reversed_propagators[::-1][t + 1] \
                       * self.solver.frechet_deriv_propagators[ctrl][t]
                temp *= self.solver.forward_propagators[t]
                temp = temp.truncate_to_subspace(self.computational_states)
                temp *= final_leak_dag
                derivative_fidelity[t, ctrl] = -2. / d * temp.tr().real
        return derivative_fidelity


class IncoherentLeakageError(CostFunction):
    r"""This class measures leakage as quantum operation error.

    The resulting infidelity is measured by truncating the leakage states of
    the propagator U yielding the Propagator V on the computational basis. The
    infidelity is then given as the distance from unitarity:
    infid = 1 - trace(V^\dag V) / d

    Parameters
    ----------
    solver : TimeSlotComputer
        The time slot computer computing the propagation of the system.

    computational_states : list of int
        List of indices marking the computational states of the propagator.
        These are all but the leakage states.

    label: list of str
        Indices of the returned infidelities for distinction in the analysis.

    TODO:
        * adjust docstring

    """

    def __init__(self, solver: solver_algorithms.SchroedingerSMonteCarlo,
                 computational_states: List[int],
                 label: Optional[List[str]] = None):
        if label is None:
            label = ["Incoherent Leakage Error", ]
        super().__init__(solver=solver, label=label)
        self.solver = solver
        self.computational_states = computational_states

    def costs(self):
        """See base class. """
        final_props = [
            props[-1] for props in self.solver.forward_propagators_noise
        ]
        clipped_props = [
            prop.truncate_to_subspace(self.computational_states,
                                      map_to_closest_unitary=False)
            for prop in final_props
        ]
        temp = [
            c_prop.dag(do_copy=True) * c_prop
            for c_prop in clipped_props
        ]
        result = [
            1 - product.tr().real / len(self.computational_states)
            for product in temp
        ]
        result = np.mean(np.asarray(result))
        return result

    def grad(self):
        """See base class. """
        raise NotImplementedError('Derivatives only implemented for the '
                                  'coherent leakage.')


class LeakageLiouville(CostFunction):
    r"""This class measures leakage in Liouville space.

    The leakage is calculated in Liouville space as matrix element. In pseudo
    Code:

        L = < projector leakage space | Propagator | projector comp. space >

    Parameters
    ----------
    solver : TimeSlotComputer
        The time slot computer computing the propagation of the system.

    computational_states : list of int
        List of indices marking the computational states of the propagator.
        These are all but the leakage states.

    label: list of str
        Indices of the returned infidelities for distinction in the analysis.

    verbose: int
        Additional printed output for debugging.

    """

    def __init__(self, solver: solver_algorithms.Solver,
                 computational_states: List[int],
                 label: Optional[List[str]] = None,
                 verbose: int = 0):
        if label is None:
            label = ["Leakage Error Lindblad", ]
        super().__init__(solver=solver, label=label)
        self.computational_states = computational_states
        dim = self.solver.h_ctrl[0].shape[0]
        self.dim_comp = len(self.computational_states)
        self.verbose = verbose
        operator_class = type(self.solver.h_ctrl[0])

        # create projectors
        projector_comp = operator_class(
            np.diag(np.ones([dim, ], dtype=complex)))
        projector_leakage = operator_class(
            np.diag(np.ones([dim, ], dtype=complex)))

        for state in computational_states:
            projector_leakage[state, state] = 0
        projector_comp -= projector_leakage

        # vectorize projectors
        self.projector_leakage_bra = ket_vectorize_density_matrix(
            projector_leakage).transpose()

        self.projector_comp_ket = ket_vectorize_density_matrix(projector_comp)

    def costs(self):
        """See base class. """
        leakage = (1 / self.dim_comp) * (
                self.projector_leakage_bra
                * self.solver.forward_propagators[-1]
                * self.projector_comp_ket
        )

        if self.verbose > 0:
            print('leakage:')
            print(leakage[0, 0])

        # the result should always be positive within numerical accuracy
        return leakage.data.real[0]

    #TESTTEST
    def grad(self):
        """See base class. """

        num_ctrls = len(self.solver.frechet_deriv_propagators)
        num_time_steps = len(self.solver.frechet_deriv_propagators[0])

        derivative_leakage = np.zeros(shape=(num_time_steps, num_ctrls),
                                       dtype=np.float64)

        # final = self.solver.forward_propagators[-1]
        # final_leak_dag = final.dag(do_copy=True).truncate_to_subspace(
        #     self.computational_states)
        # d = final_leak_dag.shape[0]

        for ctrl in range(num_ctrls):
            for t in range(num_time_steps):
                derivative_leakage[t, ctrl] = (1 / self.dim_comp) * (
                self.projector_leakage_bra
                * self.solver.reversed_propagators[::-1][t + 1] \
                * self.solver.frechet_deriv_propagators[ctrl][t]
                * self.solver.forward_propagators[t]
                * self.projector_comp_ket
        ).data.real[0]
                
        return derivative_leakage
        
        
        
        # raise NotImplementedError('The derivative of the cost function '
        #                           'LeakageLiouville has not been implemented'
        #                           'yet.')


@deprecated
def derivative_entanglement_fidelity(
        control_hamiltonians: List[matrix.OperatorMatrix],
        forward_propagators: List[matrix.OperatorMatrix],
        reversed_propagators: List[matrix.OperatorMatrix],
        delta_t: List[float],
        target_unitary: matrix.OperatorMatrix) -> np.ndarray:
    """
    Derivative of the entanglement fidelity using the grape approximation.

    dU / du = -i delta_t H_ctrl U

    Parameters
    ----------
    control_hamiltonians: List[ControlMatrix], len: num_ctrl
        The control hamiltonians of the simulation.

    forward_propagators: List[ControlMatrix], len: num_t +1
        The forward propagators calculated in the systems simulation.

    reversed_propagators: List[ControlMatrix]
        The reversed propagators calculated in the systems simulation.

    delta_t: List[float], len: num_t
        The durations of the time steps.

    target_unitary: ControlMatrix
        The target unitary evolution.

    Returns
    -------
    derivative_fidelity: np.ndarray, shape: (num_t, num_ctrl)
        The derivatives of the entanglement fidelity.

    """
    target_unitary_dag = target_unitary.dag(do_copy=True)
    trace = np.conj(((forward_propagators[-1] * target_unitary_dag).tr()))
    num_ctrls = len(control_hamiltonians)
    num_time_steps = len(delta_t)
    d = target_unitary.shape[0]

    derivative_fidelity = np.zeros(shape=(num_time_steps, num_ctrls),
                                   dtype=complex)

    for ctrl in range(num_ctrls):
        for t in range(num_time_steps):
            # we take the imaginary part because we took a factor of i out
            derivative_fidelity[t, ctrl] = 2 / d / d * delta_t * np.imag(
                trace * (reversed_propagators[::-1][t + 1]
                         * control_hamiltonians[ctrl]
                         * forward_propagators[t + 1]
                         * target_unitary_dag).tr())
    return derivative_fidelity


@needs_refactoring
def averge_gate_fidelity(unitary: matrix.OperatorMatrix,
                         target_unitary: matrix.OperatorMatrix):
    """
    Average gate fidelity.

    Parameters
    ----------
    unitary: ControlMatrix
        The evolution matrix of the system.

    target_unitary: ControlMatrix
        The target unitary to which the evolution is compared.


    Returns
    -------
    fidelity: float
        The average gate fidelity.

    """

    dim = unitary.shape[0]
    orthogonal_operators = default_set_orthorgonal(dim=dim)
    temp = unitary.dag(do_copy=True) * target_unitary

    temp = [ort.dag(do_copy=True) * temp.dag(do_copy=True) * ort * temp
            for ort in orthogonal_operators]

    fidelity = temp[0]
    for i in range(1, dim ** 2):
        fidelity += temp[i]
    fidelity = (fidelity.tr() + dim ** 2) / (dim ** 2 * (dim + 1))
    return fidelity


@needs_refactoring
def default_set_orthorgonal(dim: int) -> List[matrix.OperatorMatrix]:
    """
    Set of orthogonal matrices for the calculation of the average gate fidelity.

    Currently only for two dimensional systems implemented.

    Parameters
    ----------
    dim: int
        The systems dimension.

    Returns
    -------
    orthogonal_operators: List[ControlMatrix]
        Orthogonal control matrices.

    """

    sigma_x = np.asarray([[0, 1], [1, 0]])
    sigma_y = np.asarray([[1, 0], [0, -1]])
    sigma_z = np.asarray([[0, -1j], [1j, 0]])

    if dim == 2:
        orthogonal_operators = [sigma_x, sigma_y, sigma_z, np.eye(2)]
        orthogonal_operators = [matrix.DenseOperator(mat) for mat
                                in orthogonal_operators]
    else:
        raise NotImplementedError("Please implement a set of orthogonal "
                                  "operators for this dimension.")

    return orthogonal_operators


@deprecated
def derivative_average_gate_fidelity(control_hamiltonians, propagators,
                                     propagators_past, delta_t,
                                     target_unitary):
    """
    The derivative of the average gate fidelity.
    """
    unity = matrix.DenseOperator(
        np.eye(propagators[0].data.shape[0]))
    propagators_future = [unity]
    for prop in propagators[::-1]:
        propagators_future.append(propagators_future[-1] * prop)
    propagators_future = propagators_future[::-1]
    dim = control_hamiltonians[0, 0].shape[0]
    orthogonal_operators = default_set_orthorgonal(dim=dim)

    num_time_steps, num_ctrls = control_hamiltonians.shape

    derivative_fidelity = np.zeros(shape=control_hamiltonians.shape,
                                   dtype=complex)
    for ctrl in range(num_ctrls):
        for t in range(num_time_steps):
            bkwd_prop_target = propagators_future[t + 1].dag() * target_unitary
            temp = 0
            for ort in orthogonal_operators:
                lambda_ = bkwd_prop_target * ort.dag(do_copy=True)
                lambda_ *= bkwd_prop_target.dag()
                rho = propagators_past[t + 1] * ort
                rho *= propagators_past[t + 1].dag()
                # everything rewritten to operate in place
                temp_mat2 = control_hamiltonians[t, ctrl] * rho
                temp_mat2 -= rho * control_hamiltonians[t, ctrl]
                temp_mat = lambda_
                temp_mat *= -1j
                temp_mat *= delta_t
                temp_mat *= temp_mat2
                temp += temp_mat.tr()
                # temp += (lambda_ * -1j * delta_t * (
                #         control_hamiltonians[t, ctrl] * rho
                #         - rho * control_hamiltonians[t, ctrl])).tr()
            derivative_fidelity[t, ctrl] = temp / (dim ** 2 * (dim + 1))
    return derivative_fidelity


@needs_refactoring
def derivative_average_gate_fid_with_du(propagators, propagators_past,
                                        unitary_derivatives, target_unitary):
    unity = matrix.DenseOperator(
        np.eye(propagators[0].data.shape[0]))
    propagators_future = [unity]
    for prop in propagators[::-1]:
        propagators_future.append(propagators_future[-1] * prop)
    propagators_future = propagators_future[::-1]
    dim = propagators[0].shape[0]
    orthogonal_operators = default_set_orthorgonal(dim=dim)

    num_time_steps, num_ctrls = unitary_derivatives.shape

    derivative_fidelity = np.zeros(shape=unitary_derivatives.shape,
                                   dtype=complex)
    for ctrl in range(num_ctrls):
        for t in range(num_time_steps):
            bkwd_prop_target = propagators_future[t + 1].dag() * target_unitary
            temp = 0
            for ort in orthogonal_operators:
                lambda_ = bkwd_prop_target * ort.dag()
                lambda_ *= bkwd_prop_target.dag()
                rho = propagators_past[t] * ort
                rho *= propagators_past[t + 1].dag()
                # everything rewritten to operate in place
                temp_mat2 = unitary_derivatives[t, ctrl] * rho
                # here we assume, that the orthogonal operators are self
                # adjoined
                temp_mat2 += rho.dag() * unitary_derivatives[t, ctrl].dag()
                lambda_ *= temp_mat2
                temp += lambda_.tr()
            derivative_fidelity[t, ctrl] = temp / (dim ** 2 * (dim + 1))
    return derivative_fidelity<|MERGE_RESOLUTION|>--- conflicted
+++ resolved
@@ -1626,7 +1626,6 @@
             print('The systematic errors must be neglected if no target is '
                   'set!')
             self.neglect_systematic_errors = True
-<<<<<<< HEAD
         
         #TESTTEST
         
@@ -1637,12 +1636,9 @@
         else:
             self.total_ang_time = total_ang_time
         
-    def _to_comp_space(self, dynamic_target: matrix.OperatorMatrix) -> matrix.OperatorMatrix:
-=======
 
     def _to_comp_space(self,
                        dynamic_target: matrix.OperatorMatrix) -> matrix.OperatorMatrix:
->>>>>>> ebd1704c
         """Map an operator to the computational space"""
         if self.computational_states is not None:
             return dynamic_target.truncate_to_subspace(
