# -*- coding: utf-8 -*-
# =============================================================================
#     filter_functions
#     Copyright (C) 2020 Julian Teske, Forschungszentrum Juelich
#
#     This program is free software: you can redistribute it and/or modify
#     it under the terms of the GNU General Public License as published by
#     the Free Software Foundation, either version 3 of the License, or
#     (at your option) any later version.
#
#     This program is distributed in the hope that it will be useful,
#     but WITHOUT ANY WARRANTY; without even the implied warranty of
#     MERCHANTABILITY or FITNESS FOR A PARTICULAR PURPOSE. See the
#     GNU General Public License for more details.
#
#     You should have received a copy of the GNU General Public License
#     along with this program. If not, see <http://www.gnu.org/licenses/>.
#
#     Contact email: j.teske@fz-juelich.de
# =============================================================================
"""
The Solver calculates the propagators as solutions to Schroedinger's
equation or a master equation in Lindblad form.

If requested, also derivatives of the propagators by the control amplitudes are
calculated or approximated. Please note that this Docstring only documents the
classes currently supported.

Classes
-------
:class:`Solver`
    Abstract base class of the time slot computers.

:class:`SchroedingerSolver`
    Solver for the the unperturbed Schroedinger equation.

:class:`SchroedingerSMonteCarlo`
    Solver for the Schroedinger equation under the influence of noise.

:class:`SchroedingerSMCControlNoise`
    Solver for the Schroedinger equation under the influence of noise affecting
    the control terms.

:class:`LindbladSolver`
    Solves the master equation in Lindblad form.

Notes
-----
The implementation was inspired by the optimal control package of QuTiP [1]_
(Quantum Toolbox in Python)

References
----------
.. [1] J. R. Johansson, P. D. Nation, and F. Nori: "QuTiP 2: A Python framework
    for the dynamics of open quantum systems.", Comp. Phys. Comm. 184, 1234
    (2013) [DOI: 10.1016/j.cpc.2012.11.019].

"""

import numpy as np
import copy
from typing import Optional, List, Callable, Union
from abc import ABC, abstractmethod
from multiprocessing import Pool

from filter_functions import pulse_sequence, plotting, basis, numeric, gradient

from qopt import noise, matrix, matrix as q_mat
from qopt.transfer_function import TransferFunction, IdentityTF
from qopt.amplitude_functions import AmplitudeFunction, IdentityAmpFunc
from qopt.util import needs_refactoring


class Solver(ABC):
    r"""
    Abstract base class for Solvers.

    Parameters
    ----------
    h_ctrl: List[ControlMatrix], len  num_ctrl
        Control operators in the Hamiltonian as nested list of
        shape n_t, num_ctrl.

    h_drift: List[ControlMatrix], len num_t or 1
        Drift operators in the Hamiltonian. You can either give a single element
        or one for each transferred time step.

    initial_state : ControlMatrix
        Initial state of the system as state vector. Can also be set to the
        identity matrix. Then the forward propagation gives the total
        propagator of the system.

    tau: array of float, shape (num_t, )
        Durations of the time slices.

    opt_pars: np.array, shape (num_y, num_par), optional
        Raw optimization parameters.

    ctrl_amps: np.array, shape (num_t, num_ctrl), optional
        The initial control amplitudes.

    filter_function_h_n: List[List[np.array]] or List[List[Qobj]] or callable
        Nested list of noise Operators. Used in the filter function
        formalism. _filter_function_h_n should look something like this:

        >>> H = [[n_oper1, n_coeff1, n_oper_identifier1],
        >>>      [n_oper2, n_coeff2, n_oper_identifier2], ...]

        The operators may be given either as NumPy arrays or QuTiP Qobjs
        and each coefficient array should have the same number of elements
        as *dt*, and should be given in units of :math:`\hbar`. If not every
        sublist (read operator) was given a identifier, they are automatically
        filled up with 'A_i' where i is the position of the operator.
        Alternatively the create_ff_h_n may be a function handle creating
        such an object when called with the optimization parameters.

    filter_function_basis: Basis, shape (d**2, d, d), optional
        The operator basis in which to calculate. If a Generalized Gell-Mann
        basis (see :meth:`~basis.Basis.ggm`) is chosen, some calculations will
        be faster for large dimensions due to a simpler basis expansion.
        However, when extending the pulse sequence to larger qubit registers,
        cached filter functions cannot be retained since the GGM basis does not
        factor into tensor products. In this case a Pauli basis is preferable.

    filter_function_s_derivs: Callable numpy array to numpy array
        This function calculates the derivatives of the noise susceptibility in
        the filter function formalism. It receives the optimization parameters
        as array of shape (num_opt, num_t) and returns the derivatives as array
        of shape (num_noise_op, n_ctrl, num_t).

    exponential_method: string, optional
        Method used by the ControlMatrix class for the calculation of the
        matrix exponential. The default is 'Frechet'. See also the Docstring of
        the file 'qopt.matrix'.

    is_skew_hermitian: bool
        Only important for the exponential_method 'spectral'. If set to true,
        the dynamical generator is assumed to be skew hermitian during the
        spectral decomposition.

    transfer_function: TransferFunction
        The transfer function for reshaping the optimization parameters.

    amplitude_function: AmplitudeFunction
        The amplitude function connecting the transferred optimization
        parameters to the control amplitudes.

    paranoia_level: int
        The paranoia_level determines how many checks are conducted.
        0 No tests
        1 Some tests
        2 Exhaustive tests, dimension checks

    Attributes
    ----------
    h_ctrl : List[ControlMatrix], len num_ctrl
        Control operators in the Hamiltonian as list of length num_ctrl.

    h_drift : List[ControlMatrix], len num_t
        Drift operators in the Hamiltonian.

    initial_state : ControlMatrix
        Initial state of the system as state vector. Can also be set to the
        identity matrix. Then the forward propagation gives the total
        propagator of the system.

    transferred_time: List[float]
        Durations of the time slices.

    filter_function_h_n: List[List[np.array]] or List[List[Qobj]]
        Nested list of noise Operators. Used in the filter function
        formalism.

    filter_function_basis: Basis
        The filter function pulse sequence will be expressed in this basis.
        See documentation of the filter function package.

    exponential_method: string, optional
        Method used by the ControlMatrix class for the calculation of the
        matrix exponential. The default is 'Frechet'. See also the Docstring of
        the file 'qopt.matrix'.

    transfer_function: TransferFunction
        The transfer function for reshaping the optimization parameters.

    amplitude_function: AmplitudeFunction
        The amplitude function connecting the transferred optimization
        parameters to the control amplitudes.

    _prop: List[ControlMatrix], len num_t
        Propagators of the system.

    _fwd_prop: List[ControlMatrix], len num_t + 1
        Ordered product of the propagators. They describe the forward
        propagation of the systems state.

    _reversed_prop: List[ControlMatrix], len num_t + 1
        Ordered product of propagators in reversed order.

    _derivative_prop: List[List[ControlMatrix]], shape [[] * num_t] * num_ctrl
        Frechet derivatives of the propagators by the control amplitudes.

    Methods
    -------
    propagators: List[ControlMatrix], len num_t
        Returns the propagators of the system.

    forward_propagators: List[ControlMatrix], len num_t + 1
        Returns the forward propagation of the initial state. The element
        forward_propagators[i] propagates a state by the first i time steps, if
        the initial state is the identity matrix.

    frechet_deriv_propagators: List[List[ControlMatrix]],
        shape [[] * num_t] * num_ctrl
        Returns the frechet derivatives of the propagators by the control
        amplitudes.

    reversed_propagators: List[ControlMatrix], len num_t + 1
        Returns the reversed propagation of the initial state. The element
        reversed_propagators[i] propagates a state by the last i time steps, if
        the initial state is the identity matrix.

    _compute_propagation: abstract method
        Computes the propagators.

    _compute_forward_propagation
        Compute the forward propagation of the initial state / system.

    _compute_reversed_propagation
        Compute the reversed propagation of the initial state / system.

    _compute_propagation_derivatives: abstract method
        Compute the derivatives of the propagators by the control amplitudes.

    create_pulse_sequence(new_amps): PulseSequence
        Creates a pulse sequence instance corresponding to the current control
        amplitudes.

    `Todo`
        * Write parser
            * setter for new hamiltonians
            * make hamiltonians private
            * also for the initial state
            * extend constant drift hamiltonian
        * Implement the drift operator with an amplitude. Right now,
            * the operator is already multiplied with the amplitude, which is
            * not coherent with the pulse sequence interface. Alternatively
            * amplitude=1?
        * transferred_time should be taken from the transfer function

    """

    def __init__(
            self,
            h_ctrl: List[q_mat.OperatorMatrix],
            h_drift: List[q_mat.OperatorMatrix],
            tau: np.array,
            initial_state: q_mat.OperatorMatrix = None,
            opt_pars: Optional[np.array] = None,
            ctrl_amps: Optional[np.array] = None,
            filter_function_h_n: Union[
                Callable, List[List], None] = None,
            filter_function_basis: Optional[basis.Basis] = None,
            filter_function_s_derivs: Optional[
                Callable[[np.ndarray], np.ndarray]] = None,
            exponential_method: Optional[str] = None,
            is_skew_hermitian: bool = True,
            transfer_function: Optional[TransferFunction] = None,
            amplitude_function: Optional[AmplitudeFunction] = None,
            paranoia_level: int = 2
    ):

        self.h_ctrl = h_ctrl
        self._ctrl_amps = ctrl_amps
        self._opt_pars = opt_pars

        if initial_state is None:
            dim = self.h_ctrl[0].shape[0]
            self.initial_state = type(self.h_ctrl[0])(np.eye(dim))
        else:
            self.initial_state = initial_state

        if exponential_method is None:
            self.exponential_method = 'Frechet'
        else:
            self.exponential_method = exponential_method

        self._prop = None
        self._fwd_prop = None
        self._reversed_prop = None
        self._derivative_prop = None

        self.pulse_sequence = None

        if filter_function_h_n is None:
            self._filter_function_h_n = []
        else:
            self._filter_function_h_n = filter_function_h_n
        self.filter_function_basis = filter_function_basis
        self.filter_function_s_derivs = filter_function_s_derivs

        self._is_skew_hermitian = is_skew_hermitian

        if transfer_function is None:
            self.transfer_function = IdentityTF(num_ctrls=len(h_ctrl))
        else:
            self.transfer_function = transfer_function
        self.transfer_function.set_times(tau)
        self.transferred_time = self.transfer_function.x_times

        if type(h_drift) in [matrix.DenseOperator, matrix.SparseOperator]:
            self.h_drift = [h_drift, ] * self.transfer_function.num_x
        elif len(h_drift) == 1:
            self.h_drift = h_drift * self.transfer_function.num_x
        else:
            self.h_drift = h_drift

        if amplitude_function is None:
            self.amplitude_function = IdentityAmpFunc()
        else:
            self.amplitude_function = amplitude_function

        self.transferred_parameters = None

        self.consistency_checks(paranoia_level=paranoia_level)

    def set_optimization_parameters(self, y: np.array) -> None:
        """
        Set the control amplitudes.

        All computation flags are set to false.

        The new control amplitudes u are calculated:
        u: np.array, shape (num_t, num_ctrl)

        Parameters
        ----------
        y: np.array, shape (num_x, num_ctrl)
            Raw optimization parameters.

        """

        if np.array_equal(self._opt_pars, y):
            return
        else:
            self._opt_pars = np.copy(y)

        if self.transfer_function is not None:
            self.transferred_parameters = self.transfer_function(y)
        else:
            self.transferred_parameters = np.copy(y)

        if self.amplitude_function is not None:
            u = self.amplitude_function(
                self.transferred_parameters)
        else:
            u = self.transferred_parameters

        if len(u.shape) != 2:
            raise ValueError('The new control amplitudes set to the time slot'
                             'computer must have two dimensions! '
                             '(time, control operator)')

        if u.shape[0] != len(self.transferred_time):
            raise ValueError('The new control amplitudes do not have the '
                             'correct number of entries on the time axis!')

        if u.shape[1] != len(self.h_ctrl):
            raise ValueError('The new control amplitudes do not have the '
                             'correnct number of entries on the control axis!')

        self._ctrl_amps = u
        self._prop = None
        self._fwd_prop = None
        self._derivative_prop = None
        self._reversed_prop = None
        self.pulse_sequence = None

    def consistency_checks(self, paranoia_level: int):
        """Checks attributes for inner consistency.

        Parameters
        ----------
        paranoia_level: int
            The paranoia_level determines how many checks are conducted.
            0: No tests
            1: Some tests
            2: Exhaustive tests, dimension checks

        """
        if paranoia_level == 0:
            return

        elif paranoia_level >= 1:
            # check whether the hamiltonian is correct for the number of time
            # steps
            if isinstance(self.transferred_time, List):
                self.transferred_time = np.asarray(self.transferred_time)
            if len(self.transferred_time.shape) > 1:
                raise ValueError("Tau must be a one dimensional numpy array or"
                                 "a list.")
            n_time_steps = self.transferred_time.shape[0]
            if not (n_time_steps == len(self.h_drift)
                    or len(self.h_drift) == 0):
                raise ValueError("The drift hamiltonian must have exactly one "
                                 "entry for each transferred time step or no "
                                 "entry at all.")
            if paranoia_level >= 2:
                # check whether the Hamiltonian has the correct dimensions
                dim = self.h_ctrl[0].shape[0]

                for ctrl_matrix in self.h_ctrl:
                    assert(dim == ctrl_matrix.shape[0])
                    assert(dim == ctrl_matrix.shape[1])

                for drift_matrx in self.h_drift:
                    assert(dim == drift_matrx.shape[0])
                    assert(dim == drift_matrx.shape[1])

        else:
            raise ValueError("The paranoia level must be a positive integer.")

    @property
    def propagators(self) -> List[q_mat.OperatorMatrix]:
        """
        Returns the propagators of the system and calculates them if necessary.

        Returns
        -------
        propagators: List[ControlMatrix], len num_t
            Propagators of the system.

        """
        if self._prop is None:
            self._compute_propagation()
        return self._prop

    @property
    def forward_propagators(self) -> List[q_mat.OperatorMatrix]:
        """
        Returns the forward propagation of the initial state for every time
        slice and calculate it if necessary. If the initial state is the
        identity matrix, then the cumulative propagators are given. The element
        forward_propagators[i] propagates a state by the first i time steps, if
        the initial state is the identity matrix.

        Returns
        -------
        forward_propagation: List[ControlMatrix], len num_t + 1
            Propagation of the initial state of the system. fwd[0] gives the
            initial state itself.

        """
        if self._fwd_prop is None:
            self._compute_forward_propagation()
        return self._fwd_prop

    @property
    def frechet_deriv_propagators(self) -> List[List[q_mat.OperatorMatrix]]:
        """
        Returns the frechet derivatives of the propagators.

        Returns
        -------
        derivative_prop: List[List[ControlMatrix]],
                         shape [[] * num_t] * num_ctrl
            Frechet derivatives of the propagators by the control amplitudes

        """
        if self._derivative_prop is None:
            self._compute_propagation_derivatives()
        return self._derivative_prop

    @property
    def reversed_propagators(self) -> List[q_mat.OperatorMatrix]:
        """
        Returns the reversed propagation of the initial state for every time
        slice and calculate it if necessary. If the initial state is the
        identity matrix, then the reversed cumulative propagators are given.
        The element forward_propagators[i] propagates a state by the first i
        time steps, if the initial state is the identity matrix.

        Returns
        -------
        reversed_propagation: List[ControlMatrix], len num_t + 1
            Propagation of the initial state of the system. reversed[0] gives
            the initial state itself.

        """
        if self._reversed_prop is None:
            self._compute_reversed_propagation()
        return self._reversed_prop

    @property
    def filter_function_s_derivs_vals(self) -> Optional[np.ndarray]:
        """
        Calculates the derivatives of the noise susceptibilities from the filter
        function formalism.

        Returns
        -------
        s_derivs: numpy array of shape (num_noise_op, n_ctrl, num_t)
            Derivatives of the noise susceptibilities by the control amplitudes.

        """
        if self.filter_function_s_derivs is None:
            return None
        else:
            return self.filter_function_s_derivs(self._opt_pars)

    @property
    def create_ff_h_n(self) -> list:
        """Creates the noise hamiltonian of the filter function formalism.

        Returns
        -------
        create_ff_h_n: nested list
            Noise Hamiltonian of the filter function formalism.

        """
        if type(self._filter_function_h_n) == list:
            h_n = self._filter_function_h_n
        else:
            h_n = self._filter_function_h_n(self._opt_pars)

        if not h_n:
            h_n = [[np.zeros(self.h_ctrl[0].shape),
                    np.zeros((len(self.transferred_time),))]]

        return h_n

    @abstractmethod
    def _compute_propagation(self) -> None:
        """
        Computes the propagators. Must set self._prop!

        Raises
        ------
        ValueError
            If the control amplitudes are not set.

        """
        if self._ctrl_amps is None:
            raise ValueError("The control amplitudes must be set to calculate "
                             "the propagation!")

    def _compute_forward_propagation(self) -> None:
        """Computes the forward propagators. """
        if self._prop is None:
            self._compute_propagation()
        self._fwd_prop = [self.initial_state.copy(), ]
        for prop in self._prop:
            self._fwd_prop.append(prop * self._fwd_prop[-1])

    def _compute_reversed_propagation(self) -> None:
        """Compute the reversed propagation. """
        if self._prop is None:
            self._compute_propagation()

        if type(self.initial_state) == matrix.DenseOperator:
            self._reversed_prop = [matrix.DenseOperator(
                np.eye(self._prop[0].shape[0])) * (1 + 0j), ]
        elif type(self.initial_state) == matrix.SparseOperator:
            raise NotImplementedError
            # self._reversed_prop = [matrix.SparseOperator(
            #    np.eye(self._prop[0].shape[0])) * (1 + 0j), ]
        else:
            raise TypeError("The initial state should be either a dense or "
                            "sparse control matrix.")

        for prop in self._prop[::-1]:
            self._reversed_prop.append(self._reversed_prop[-1] * prop)

    @abstractmethod
    def _compute_propagation_derivatives(self) -> None:
        """Compute the derivatives of the propagators by the control
        amplitudes.
        """
        pass

    def create_pulse_sequence(
            self, new_amps: Optional[np.array] = None,
            ff_basis: Optional[basis.Basis] = None
    ) -> pulse_sequence:
        """
        Create a pulse sequence of the filter function package written by
        Tobias Hangleiter.

        See the documentation of the filter function package.

        Parameters
        ----------
        new_amps: np.array, shape (num_t, num_ctrl), optional
            New control amplitudes can be set before the pulse sequence is
            initialized.

        ff_basis: Basis
            The pulse sequence will be expanded in this basis. See
            documentation of the filter function package.

        Returns
        -------
        pulse_sequence: filter_functions.pulse_sequence.PulseSequence
            The pulse sequence corresponding to the control model and the
            control amplitudes set.

        """
        if new_amps is not None:
            self.set_optimization_parameters(new_amps)

        h_n = self.create_ff_h_n
        h_c = []
        for drift_operator in [self.h_drift[0], ]:
            if type(drift_operator) == matrix.DenseOperator:
                drift_operator = drift_operator.data
            h_c += [[drift_operator, len(self.transferred_time) * [1], 'Drift'], ]
        for i, control_operator in enumerate(self.h_ctrl):
            h_c += [
                [control_operator.data,
                 self._ctrl_amps[:, i],
                 'Control' + str(i)], ]

        dt = self.transferred_time

        if ff_basis is not None:
            self.pulse_sequence = pulse_sequence.PulseSequence(
                h_c, h_n, dt, basis=ff_basis)
        elif self.filter_function_basis is not None:

            self.pulse_sequence = pulse_sequence.PulseSequence(
                h_c, h_n, dt, basis=self.filter_function_basis)
        else:
            self.pulse_sequence = pulse_sequence.PulseSequence(h_c, h_n, dt)

        return self.pulse_sequence

    def plot_bloch_sphere(
            self, new_amps=None, return_Bloch: bool=False) -> None:
        """
        Uses the pulse sequence to plot the systems evolution on the bloch
        sphere.

        Only available for two dimensional systems.

        Parameters
        ----------
        new_amps: np.array, shape (num_t, num_ctrl), optional
            New control amplitudes can be set before the pulse sequence is
            initialized.

        return_Bloch: bool
            If True, then qutips Bloch object is returned.

        Returns
        -------
        b: Bloch
            Qutips Bloch object. Only returned if return_Bloch is set to True.

        """
        if self.pulse_sequence is None:
            self.create_pulse_sequence(new_amps=new_amps)

        return plotting.plot_bloch_vector_evolution(self.pulse_sequence,
                                                    n_samples=500,
                                                    return_Bloch=return_Bloch)


class SchroedingerSolver(Solver):
    """
    This time slot computer solves the unperturbed Schroedinger equation.

    All intermediary propagators are calculated and cached. Takes also input
    parameters of the base class.

    Parameters
    ----------
    calculate_propagator_derivatives: bool
        If true, the derivatives of the propagators by the control amplitudes
        are always calculated. Otherwise only on demand.

    frechet_deriv_approx_method: Optional[str]
        Method for the approximation of the derivatives of the propagators, if
        they are not calculated analytically. Note that this method is never
        used if calculate_propagator_derivatives is set to True!
        Methods:
        None: The derivatives are not approximated by calculated by the control
        matrix class.
        'grape': use the approximation given in the original grape paper.

    Attributes
    ----------
    _dyn_gen: List[ControlMatrix], len num_t
        The generators of the systems dynamics

    calculate_propagator_derivatives: bool
        If true, the derivatives of the propagators by the control amplitudes
        are always calculated. Otherwise only on demand.

    frechet_deriv_approx_method: Optional[str]
        Method for the approximation of the derivatives of the propagators, if
        they are not calculated analytically. Note that this method is never
        used if calculate_propagator_derivatives is set to True!
        Methods:
        'grape': use the approximation given in the original grape paper.

    Methods
    -------
    _compute_derivative_directions: List[List[q_mat.ControlMatrix]],
    shape [[] * num_ctrl] * num_t
        Computes the directions of change with respect to the control
        parameters.

    _compute_dyn_gen: List[ControlMatrix], len num_t
        Computes the dynamics generators.

    `Todo`
        * raise a warning if the approximation method although the gradient
            is always calculated.
        * raise a warning if the grape approximation is chosen but its
            requirement of small time steps is not met.

    """

    def __init__(self,
                 h_drift: List[q_mat.OperatorMatrix],
                 h_ctrl: List[q_mat.OperatorMatrix],
                 tau: np.array,
                 initial_state: q_mat.OperatorMatrix = None,
                 ctrl_amps: Optional[np.array] = None,
                 calculate_propagator_derivatives: bool = True,
                 filter_function_h_n: Union[
                     Callable, List[List], None] = None,
                 filter_function_basis: Optional[basis.Basis] = None,
                 filter_function_s_derivs: Optional[
                    Callable[[np.ndarray], np.ndarray]] = None,
                 exponential_method: Optional[str] = None,
                 frechet_deriv_approx_method: Optional[str] = None,
                 is_skew_hermitian: bool = True,
                 transfer_function: Optional[TransferFunction] = None,
                 amplitude_function: Optional[AmplitudeFunction] = None):
        super().__init__(
            h_drift=h_drift, h_ctrl=h_ctrl, initial_state=initial_state,
            tau=tau, ctrl_amps=ctrl_amps,
            filter_function_h_n=filter_function_h_n,
            filter_function_basis=filter_function_basis,
            filter_function_s_derivs=filter_function_s_derivs,
            exponential_method=exponential_method,
            is_skew_hermitian=is_skew_hermitian,
            transfer_function=transfer_function,
            amplitude_function=amplitude_function
        )
        self.id_text = 'ALL'
        self.cache_text = 'Save'
        self.calculate_propagator_derivatives = \
            calculate_propagator_derivatives
        self.frechet_deriv_approx_method = frechet_deriv_approx_method

        self._dyn_gen = None

    def set_optimization_parameters(self, y: np.array) -> None:
        """See base class. """
        if not np.array_equal(self._opt_pars, y):
            self._dyn_gen = None
        super().set_optimization_parameters(y)

    def _compute_dyn_gen(self) -> List[q_mat.OperatorMatrix]:
        """
        Computes the dynamics generators.

        Returns
        -------
        dyn_gen: List[ControlMatrix], len num_t
            This is basically the total Hamiltonian.

        """
        self._dyn_gen = [-1j * h for h in self.h_drift]
        for ctrl, ctrl_op in enumerate(self.h_ctrl):
            for dyn_gen, ctrl_amp in \
                    zip(self._dyn_gen, self._ctrl_amps[:, ctrl]):
                dyn_gen += -1j * ctrl_amp * ctrl_op
        return self._dyn_gen

    def _compute_derivative_directions(
            self) -> List[List[q_mat.OperatorMatrix]]:
        """
        The directions of the frechet derivatives are the control operators.

        No deep copy is required because the result is not used for in-place
        operations.

        """
        # The list is multiplied (copied by reference) because the elements
        # will not be manipulated in place. (only as copy)
        return [[operator * -1j for operator in self.h_ctrl], ] * len(self.transferred_time)

    def _compute_propagation(
            self, calculate_propagator_derivatives: Optional[bool] = None) \
            -> None:
        """See base class. """
        super()._compute_propagation()

        if self._dyn_gen is None:
            self._dyn_gen = self._compute_dyn_gen()

        if calculate_propagator_derivatives is None:
            calculate_propagator_derivatives = \
                self.calculate_propagator_derivatives

        # initialize the attributes
        self._prop = [None for _ in range(len(self.transferred_time))]

        if calculate_propagator_derivatives:
            derivative_directions = self._compute_derivative_directions()
            self._derivative_prop = [
                [None for _ in range(len(self.transferred_time))]
                for _2 in range(len(self.h_ctrl))]
            for t in range(len(self.transferred_time)):
                for ctrl in range(len(self.h_ctrl)):
                    self._prop[t], self._derivative_prop[ctrl][t] \
                        = self._dyn_gen[t].dexp(
                        derivative_directions[t][ctrl], self.transferred_time[t],
                        compute_expm=True, method=self.exponential_method,
                        is_skew_hermitian=self._is_skew_hermitian)
        else:
            for t in range(len(self.transferred_time)):
                self._prop[t] = self._dyn_gen[t].exp(
                    tau=self.transferred_time[t], method=self.exponential_method,
                    is_skew_hermitian=self._is_skew_hermitian)

    def _compute_propagation_derivatives(self) -> None:
        """
        Computes the frechet derivatives of the propagators.

        The derivatives are not returned but cached. Since the function is only
        called when no derivatives are cached, the approximation is
        prioritised.
        """
        if not self.frechet_deriv_approx_method:
            self._compute_propagation(calculate_propagator_derivatives=True)
        elif self.frechet_deriv_approx_method == 'grape':
            if self._prop is None:
                self._compute_propagation(
                    calculate_propagator_derivatives=False)
            self._derivative_prop = [[None for _ in range(len(self.h_ctrl))]
                                     for _2 in range(len(self.transferred_time))]
            derivative_directions = self._compute_derivative_directions()
            for t in range(len(self.transferred_time)):
                for ctrl in range(len(self.h_ctrl)):
                    self._derivative_prop[t][ctrl] = \
                        self.transferred_time[t] * derivative_directions[t][ctrl] \
                        * self._prop[t]
        else:
            raise ValueError('Unknown gradient derivative approximation '
                             'method:'
                             + str(self.frechet_deriv_approx_method))


def _compute_matrix_exponentials(input_dict):
    """Computes the propagator of the Schroedinger equation by evaluation of
    a matrix exponential.

    Parameters
    ----------
    input_dict: dict
        Holds the parameters in a single dict, because the function
        multiprocessing.Pool.map requires a single input argument. The dict
        has the fields time, matrices, method and is_skew_hermitian. See also
        _compute_propagator.

    Returns
    -------
    exponentials: list of ControlMatrix
        A list of the propagators.

    """
    time = input_dict['time']
    matrices = input_dict['matrices']
    method = input_dict['method']
    is_skew_hermitian = input_dict['is_skew_hermitian']

    exponentials = [None, ] * len(time)
    for i, m, t in zip(range(len(matrices)), matrices, time):
        exponentials[i] = m.exp(
            tau=t,
            method=method,
            is_skew_hermitian=is_skew_hermitian)
    return exponentials


class SchroedingerSMonteCarlo(SchroedingerSolver):
    r"""
    Solves Schroedinger's equation for explicit noise realisations as Monte
    Carlo experiment.

    This time slot computer solves the Schroedinger equation explicitly for
    concrete noise realizations. The noise traces are generated by an instance
    of the Noise Trace Generator Class. Then they can be processed by the
    noise amplitude function, before they are multiplied by the noise
    hamiltionians.

    Parameters
    ----------
    h_noise: List[ControlMatrix], len num_noise_operators
        List of noise operators occurring in the Hamiltonian.

    noise_trace_generator: noise.NoiseTraceGenerator
        Noise trace generator object.

    processes: int, optional
        If an integer is given, then the propagation is calculated in
        this number of parallel processes. If 1 then no parallel
        computing is applied. If None then cpu_count() is called to use
        all cores available. Defaults to 1.

    noise_amplitude_function: Callable[[noise_samples: np.array,
        optimization_parameters: np.array,
        transferred_parameters: np.array,
        control_amplitudes: np.array], np.array]
        The noise amplitude function calculated the noisy control amplitudes
        corresponding to the noise samples. They recieve 4 keyword arguments
        being the noise samples, the optimization parameters, the transferred
        optimization parameters and the control amplitudes in this order.
        The noise samples are given with the shape (n_samples_per_trace,
        n_traces, n_noise_operators), the optimization parameters
        (num_x, num_ctrl), the transferred parameters (num_t, num_ctrl) and
        the control amplitudes (num_t, num_ctrl). The returned noise amplitudes
        should be of the shape (num_t, n_traces, n_noise_operators).

    Attributes
    ----------
    h_noise: List[ControlMatrix], len num_noise_operators
        List of noise operators occurring in the Hamiltonian.

    noise_trace_generator: noise.NoiseTraceGenerator
        Noise trace generator object.

    _dyn_gen_noise: List[List[ControlMatrix]],
        shape [[] * num_t] * num_noise_traces
        Dynamics generators for the individual noise traces.

    _prop_noise: List[List[ControlMatrix]],
        shape [[] * num_t] * num_noise_traces
        Propagators for the individual noise traces.

    _fwd_prop_noise: List[List[ControlMatrix]],
        shape [[] * (num_t + 1)] * num_noise_traces
        Cumulation of the propagators for the individual noise traces. They
        describe the forward propagation of the systems state.

    _reversed_prop_noise: List[List[ControlMatrix]],
        shape [[] * (num_t + 1)] * num_noise_traces
        Cumulation of propagators in reversed order for the individual noise
        traces.

    _derivative_prop_noise: List[List[List[ControlMatrix]]],
        shape [[[] * num_t] * num_ctrl] * num_noise_traces
        Frechet derivatives of the propagators by the control amplitudes for
        the individual noise traces.

    Methods
    -------
    propagators_noise: List[List[ControlMatrix]],
        shape [[] * num_t] * num_noise_traces
        Propagators for the individual noise traces.

    forward_propagators_noise: List[List[ControlMatrix]],
        shape [[] * (num_t + 1)] * num_noise_traces
        Cumulation of the propagators for the individual noise traces. They
        describe the forward propagation of the systems state.

    reversed_propagators_noise: List[List[ControlMatrix]],
        shape [[] * (num_t + 1)] * num_noise_traces
        Cumulation of propagators in reversed order for the individual noise
        traces.

    frechet_deriv_propagators_noise: List[List[List[ControlMatrix]]],
        shape [[[] * num_t] * num_ctrl] * num_noise_traces
        Frechet derivatives of the propagators by the control amplitudes for
        the individual noise traces.

    """
    def __init__(
            self, h_drift: List[q_mat.OperatorMatrix],
            h_ctrl: List[q_mat.OperatorMatrix],
            tau: np.array,
            h_noise: List[q_mat.OperatorMatrix],
            noise_trace_generator:
            Optional[noise.NoiseTraceGenerator],
            initial_state: q_mat.OperatorMatrix = None,
            ctrl_amps: Optional[np.array] = None,
            calculate_propagator_derivatives: bool = False,
            processes: Optional[int] = 1,
            filter_function_h_n: Union[
                Callable, List[List], None] = None,
            filter_function_basis: Optional[basis.Basis] = None,
            filter_function_s_derivs: Optional[
                Callable[[np.ndarray], np.ndarray]] = None,
            exponential_method: Optional[str] = None,
            frechet_deriv_approx_method: Optional[str] = None,
            is_skew_hermitian: bool = True,
            transfer_function: Optional[TransferFunction] = None,
            amplitude_function: Optional[AmplitudeFunction] = None,
            noise_amplitude_function: Optional[Callable[
                [np.array, np.array, np.array,
                 np.array], np.array]] = None
    ):

        super().__init__(
            h_drift=h_drift, h_ctrl=h_ctrl, initial_state=initial_state,
            tau=tau, ctrl_amps=ctrl_amps,
            filter_function_h_n=filter_function_h_n,
            filter_function_basis=filter_function_basis,
            filter_function_s_derivs=filter_function_s_derivs,
            exponential_method=exponential_method,
            calculate_propagator_derivatives=calculate_propagator_derivatives,
            frechet_deriv_approx_method=frechet_deriv_approx_method,
            is_skew_hermitian=is_skew_hermitian,
            transfer_function=transfer_function,
            amplitude_function=amplitude_function)

        self.h_noise = h_noise
        self.noise_trace_generator = noise_trace_generator
        self.noise_amplitude_function = noise_amplitude_function
        self.processes = processes

        self._dyn_gen_noise = None
        self._prop_noise = None
        self._derivative_prop_noise = None
        self._fwd_prop_noise = None
        self._reversed_prop_noise = None

    def set_optimization_parameters(self, y: np.array) -> None:
        """See base class. """
        if not np.array_equal(self._opt_pars, y):
            self._dyn_gen_noise = None
            self._prop_noise = None
            self._derivative_prop_noise = None
            self._fwd_prop_noise = None
            self._reversed_prop_noise = None
        super().set_optimization_parameters(y)

    @property
    def propagators_noise(self) -> List[List[q_mat.OperatorMatrix]]:
        """
        Returns the propagators of the system for each noise trace and
        calculates them if necessary.

        Returns
        -------
        propagators_noise: List[List[ControlMatrix]],
        shape [[] * num_t] * num_noise_traces
            Propagators of the system for each noise trace.

        """
        if self._prop_noise is None:
            self._compute_propagation()
        return self._prop_noise

    @property
    def forward_propagators_noise(self) -> List[List[q_mat.OperatorMatrix]]:
        """
        Returns the forward propagation of the initial state for every time
        slice and every noise trace and calculate it if necessary. If the
        initial state is the identity matrix, then the cumulative propagators
        are given. The element forward_propagators[k][i] propagates a state by
        the first i time steps under the kth noise trace, if the initial state
        is the identity matrix.

        Returns
        -------
        forward_propagation:List[List[ControlMatrix]],
        shape [[] * (num_t + 1)] * num_noise_traces
            Propagation of the initial state of the system. fwd[0] gives the
            initial state itself.

        """
        if self._fwd_prop_noise is None:
            self._compute_forward_propagation()
        return self._fwd_prop_noise

    @property
    def frechet_deriv_propagators_noise(self) \
            -> List[List[List[q_mat.OperatorMatrix]]]:
        """
        Returns the frechet derivatives of the propagators with respect to the
        control amplitudes for each noise trace.

        Returns
        -------
        derivative_prop_noise: List[List[List[ControlMatrix]]],
        shape [[[] * num_t] * num_ctrl] * num_noise_traces
            Frechet derivatives of the propagators by the control amplitudes.

        """
        if self._derivative_prop_noise is None:
            self._compute_propagation_derivatives()
        return self._derivative_prop_noise

    @property
    def reversed_propagators_noise(self) -> List[List[q_mat.OperatorMatrix]]:
        """
        Returns the reversed propagation of the initial state for every noise
        trace and calculate it if necessary. If the initial state is the
        identity matrix, then the reversed cumulative propagators are given.
        The element forward_propagators[k][i] propagates a state by the first i
        time steps under the kth noise trace, if the initial state is the
        identity matrix.

        Returns
        -------
        reversed_propagation_noise: List[List[ControlMatrix]],
        shape [[] * (num_t + 1)] * num_noise_traces
            Propagation of the initial state of the system. reversed[k][0]
            gives the initial state itself.

        """
        if self._reversed_prop_noise is None:
            self._compute_reversed_propagation()
        return self._reversed_prop_noise

    def _compute_dyn_gen_noise(self) -> List[List[q_mat.OperatorMatrix]]:
        """
        Computes the dynamics generators for the perturbed and unperturbed
        Schroedinger equation.

        Returns
        -------
        dyn_gen_noise: List[List[q_mat.ControlMatrix]],
        shape [[] * num_t] * num_noise_traces
            Dynamics generators for each noise trace.

        """
        # compute the generators of the unperturbed dynamics
        self._dyn_gen = super()._compute_dyn_gen()

        # compute the generators for the noise traces.
        n_noise_traces = self.noise_trace_generator.n_traces

        noise_samples = self.noise_trace_generator.noise_samples
        # we transpose, so we iterate over the time last
        noise_samples = np.transpose(noise_samples, (2, 1, 0))

        if self.noise_amplitude_function:
            noise_samples = self.noise_amplitude_function(
                noise_samples=noise_samples,
                optimization_parameters=self._opt_pars,
                transferred_parameters=self.transferred_parameters,
                control_amplitudes=self._ctrl_amps
            )

        self._dyn_gen_noise = [[dyn_gen.copy() for dyn_gen in self._dyn_gen]
                               for _ in range(n_noise_traces)]

        for t, sample_stack in enumerate(noise_samples):
            for n_trace, trace in enumerate(sample_stack):
                for operator_sample, operator in zip(trace, self.h_noise):
                    self._dyn_gen_noise[n_trace][t] += \
                        (-1j * operator_sample) * operator
        return self._dyn_gen_noise

    def _compute_propagation(
            self, calculate_propagator_derivatives: Optional[bool] = None
    ) -> None:
        """
        Computes the propagators for the perturbed Schroedinger equation and
        the derivatives on demand.

        Parameters
        ----------
        calculate_propagator_derivatives: bool, optional
            Calculate the derivatives of the propagators with respect to the
            control amplitudes if true.

        """

        if self._dyn_gen_noise is None:
            self._dyn_gen_noise = self._compute_dyn_gen_noise()

        n_noise_traces = self.noise_trace_generator.n_traces
        num_t = len(self.transferred_time)
        num_ctrl = len(self.h_ctrl)

        self._prop_noise = [[None for _ in range(num_t)]
                            for _2 in range(n_noise_traces)]

        if calculate_propagator_derivatives is None:
            calculate_propagator_derivatives = \
                self.calculate_propagator_derivatives

        # parallelization of following code probably unnecessary
        if calculate_propagator_derivatives:
            self._derivative_prop_noise = \
                [[[None for _ in range(num_t)]
                  for _2 in range(num_ctrl)]
                 for _3 in range(n_noise_traces)]
            derivative_directions = self._compute_derivative_directions()

        # call the parent method for the noiseless propagators
        super()._compute_propagation(
            calculate_propagator_derivatives=calculate_propagator_derivatives)

        if self.processes == 1:
            if calculate_propagator_derivatives:
                for k in range(n_noise_traces):
                    for t in range(num_t):
                        for ctrl in range(len(self.h_ctrl)):
                            self._prop_noise[k][t], \
                                self._derivative_prop_noise[k][ctrl][t] \
                                = self._dyn_gen_noise[k][t].dexp(
                                derivative_directions[t][ctrl],
                                self.transferred_time[t],
                                compute_expm=True,
                                method=self.exponential_method,
                                is_skew_hermitian=self._is_skew_hermitian)
            else:
                for k in range(n_noise_traces):
                    for t in range(num_t):
                        self._prop_noise[k][t] = self._dyn_gen_noise[k][t].exp(
                            tau=self.transferred_time[t],
                            method=self.exponential_method,
                            is_skew_hermitian=self._is_skew_hermitian)

        elif (type(self.processes) == int and self.processes > 0) \
                or self.processes is None:

            if calculate_propagator_derivatives:
                raise NotImplementedError
            else:
                input_dicts = []
                for k in range(n_noise_traces):
                    input_dicts.append(dict())
                    input_dicts[-1]['time'] = self.transferred_time
                    input_dicts[-1]['matrices'] = self._dyn_gen_noise[k]
                    input_dicts[-1]['method'] = self.exponential_method
                    input_dicts[-1][
                        'is_skew_hermitian'] = self._is_skew_hermitian

                with Pool(processes=self.processes) as pool:
                    self._prop_noise = pool.map(
                        _compute_matrix_exponentials, input_dicts)

        else:
            raise ValueError('Invalid number of processes for parallel '
                             'computation!')

    def _compute_forward_propagation(self) -> None:
        """Computes the forward propagators. """
        super()._compute_forward_propagation()
        if self._prop_noise is None:
            self._compute_propagation()

        self._fwd_prop_noise = [
            [self.initial_state.copy(), ]
            for _ in range(self.noise_trace_generator.n_traces)]

        for fwd_per_trace, prop_per_trace in zip(self._fwd_prop_noise,
                                                 self._prop_noise):
            for prop in prop_per_trace:
                fwd_per_trace.append(prop * fwd_per_trace[-1])

    def _compute_reversed_propagation(self) -> None:
        """Compute the reversed propagation. For the perturbed and unperturbed
        Schroedinger equation. """
        super()._compute_reversed_propagation()
        if self._prop_noise is None:
            self._compute_propagation()

        self._reversed_prop_noise = [
            [self._prop[0].identity_like(), ]
            for _ in range(self.noise_trace_generator.n_traces)]

        for rev_per_trace, prop_per_trace in zip(self._reversed_prop_noise,
                                                 self._prop_noise):
            for prop in prop_per_trace[::-1]:
                rev_per_trace.append(rev_per_trace[-1] * prop)

    def _compute_propagation_derivatives(self) -> None:
        """
        Computes the frechet derivatives of the propagators.

        The derivatives are not returned but cached. Since the function is only
        called when no derivatives are cached, the approximation is
        prioritised.
        """
        if not self.frechet_deriv_approx_method:
            self._compute_propagation(calculate_propagator_derivatives=True)
        elif self.frechet_deriv_approx_method == 'grape':
            super()._compute_propagation_derivatives()

            if self._prop_noise is None:
                self._compute_propagation(
                    calculate_propagator_derivatives=False)

            n_noise_traces = self.noise_trace_generator.n_traces
            num_t = len(self.transferred_time)
            num_ctrl = len(self.h_ctrl)

            self._derivative_prop_noise = [
                [[None for _ in range(num_t)]
                 for _2 in range(num_ctrl)]
                for _3 in range(n_noise_traces)]

            derivative_directions = self._compute_derivative_directions()

            for k in range(n_noise_traces):
                for t in range(len(self.transferred_time)):
                    for ctrl in range(num_ctrl):
                        self._derivative_prop_noise[k][ctrl][t] = \
                            self.transferred_time[t] * derivative_directions[t][ctrl] \
                            * self._prop_noise[k][t]
        else:
            raise ValueError('Unknown gradient derivative approximation '
                             'method:'
                             + str(self.frechet_deriv_approx_method))


class SchroedingerSMCControlNoise(SchroedingerSMonteCarlo):
    """
    Convenience class like `SchroedingerSMonteCarlo` but with noise on the
    optimization parameters.

    This time slot computer solves the Schroedinger equation explicitly for
    concrete control noise realizations. This time slot computer assumes,
    that the noise is sampled on the time scale of the already transferred
    optimization parameters. The control Hamiltionians are also used as noise
    Hamiltionians and the noise amplitude function adds the noise samples to
    the unperturbed transferred optimization parameters and applies the
    amplitude function of the control amplitudes.

    """
    def __init__(
            self,
            h_drift: List[q_mat.OperatorMatrix],
            h_ctrl: List[q_mat.OperatorMatrix],
            tau: np.array,
            noise_trace_generator:
            Optional[noise.NoiseTraceGenerator],
            initial_state: q_mat.OperatorMatrix = None,
            ctrl_amps: Optional[np.array] = None,
            calculate_propagator_derivatives: bool = False,
            processes: Optional[int] = 1,
            filter_function_h_n: Union[
                Callable, List[List], None] = None,
            filter_function_basis: Optional[basis.Basis] = None,
            filter_function_s_derivs: Optional[
                Callable[[np.ndarray], np.ndarray]] = None,
            exponential_method: Optional[str] = None,
            frechet_deriv_approx_method: Optional[str] = None,
            is_skew_hermitian: bool = True,
            transfer_function: Optional[TransferFunction] = None,
            amplitude_function: Optional[AmplitudeFunction] = None):

        def noise_amplitude_function(noise_samples: np.array,
                                     transferred_parameters: np.array,
                                     control_amplitudes: np.array,
                                     **_):
            """Calculates the noise amplitudes.

            Takes into account the actual optimization parameters and random
            variations.

            Parameters
            ----------
            noise_samples: np.array
                Noise samples calculated by the noise trace generator.

            transferred_parameters: np.array
                Transferred optimization parameters.

            control_amplitudes: np.array
                Control amplitudes.

            """
            noise_amplitudes = np.zeros_like(noise_samples, dtype=complex)
            # complex values were requested.
            for trace_num in range(noise_samples.shape[1]):
                noise_amplitudes[:, trace_num, :] = self.amplitude_function(
                    transferred_parameters + noise_samples[:, trace_num, :]) \
                    - control_amplitudes
            return noise_amplitudes

        super().__init__(
            h_drift=h_drift,
            h_ctrl=h_ctrl,
            initial_state=initial_state,
            tau=tau,
            h_noise=h_ctrl,
            noise_trace_generator=noise_trace_generator,
            ctrl_amps=ctrl_amps,
            calculate_propagator_derivatives=calculate_propagator_derivatives,
            processes=processes,
            filter_function_h_n=filter_function_h_n,
            filter_function_basis=filter_function_basis,
            filter_function_s_derivs=filter_function_s_derivs,
            exponential_method=exponential_method,
            frechet_deriv_approx_method=frechet_deriv_approx_method,
            is_skew_hermitian=is_skew_hermitian,
            transfer_function=transfer_function,
            amplitude_function=amplitude_function,
            noise_amplitude_function=noise_amplitude_function
        )


class LindbladSolver(SchroedingerSolver):
    r"""
    Solves a master equation for an open quantum system in the Markov
    approximation using the Lindblad super operator formalism.

    The master equation to be solved is

    .. math::

        d \rho / dt = i [\rho, H] + \sum_k (L_k \rho L_k^\dagger
        - .5 L_k^\dagger L_k \rho - .5 \rho L_k^\dagger L_k)


    with the Lindblad operators L_k. The solution is calculated as

    .. math::

        \rho(t) = exp[(-i \mathcal{H} + \mathcal{G})t] \rho(0)

    with the dissipative super operator

    .. math::

        \mathcal{G} = \sum_k D(L_k)

    .. math::

        D(L) = L^\ast \otimes L - .5 I \otimes (L^\dagger L)
               - .5 (L^T L^\ast) \otimes I

    The dissipation super operator can be given in three different ways.

    1. A nested list of dissipation super operators D(L_k) as control
    matrices.
    2. A nested list of Lindblad operators L as control matrices.
    3. A function handle receiving the control amplitudes as sole argument and
    returning a dissipation super operator as list of control matrices.

    Optionally a prefactor function can be given for 1. and 2. This function
    receives the control parameters and returns an array of the shape
    num_t x num_l where num_t is the number of time steps in the control and
    num_l is the number of Lindblad operators or dissipation super operators.

    If multiple construction arguments are given, the implementation
    prioritises the function (3.) over the Lindblad operators (2.) over the
    dissipation super operator (1.).

    Parameters
    ----------
    initial_diss_super_op: List[ControlMatrix], len num_l
        Initial dissipation super operator; num_l is the number of
        Lindbladians. Set if you want to use (1.) (See documentation above!).
        The control matrices are expected to be of shape (dim, dim) where dim
        is the dimension of the system.

    lindblad_operators: List[ControlMatrix], len num_l
        Lindblad operators; num_l is the number of Lindbladians. Set if you
        want to use (2.) (See documentation above!). The Lindblad operators are
        assumend to be of shape (dim, dim) where dim is the dimension of the
        system.

    prefactor_function: Callable[[np.array, np.array], np.array]
        Receives the control amplitudes u (as numpy array of shape
        (num_t, num_ctrl)) and the transferred optimization parameters (as
        numpy array of shape (num_t, num_opt)) and returns prefactors as numpy
        array of shape (num_t, num_l). The prefactors a_k are used as weights in
        the sum of the total dissipation operator.

        .. math::

            \mathcal{G} = \sum_k a_k * D(L_k)

        If the Lindblad operator is for example given by a complex number b_k
        times a constant (in time) matrix C_k.

        .. math::

            L_k = b_k * C_k

        Then the prefactor is the squared absolute value of this number:

        .. math::

            a_k = |b_k|^2

        Set if you want to use method (1.) or (2.). (See class documentation.)

    prefactor_derivative_function: Callable[[np.array, np.array], np.array]
        Receives the control amplitudes u (as numpy array of shape
        (num_t, num_ctrl)) and the transferred optimization parameters (as
        numpy array of shape (num_t, num_opt)) and returns the derivatives of
        the prefactors as numpy array of shape (num_t, num_ctrl, num_l). The
        derivatives d_k are used as weights in the sum of the derivative of the
        total dissipation operator.

        .. math::

            d \mathcal{G} / d u_k = \sum_k d_k * D(L_k)

        If the Lindblad operator is for example given by a complex number b_k
        times a constant (in time) matrix C_k. And this number depends on the
        control amplitudes u_k

        .. math::

            L_k = b_k (u_k) * C_k

        Then the derivative of the prefactor is the derivative of the squared
        absolute value of this number:

        .. math::

            d_k = d |b_k|^2 / d u_k

        Set if you want to use method (1.) or (2.). (See class documentation.)

    super_operator_function: Callable[[np.array, np.array], List[ControlMatrix]]
        Receives the control amlitudes u (as numpy array of shape
        (num_t, num_ctrl)) and the transferred optimization parameters (as
        numpy array of shape (num_t, num_opt)) and returns the total dissipation
        operators as list of length num_t. Set if you want to use method (3.).
        (See class documentation.)

    super_operator_derivative_function: Callable[[np.array, np.array],
        List[List[ControlMatrix]]]
        Receives the control amlitudes u (as numpy array of shape
        (num_t, num_ctrl)) and the transferred optimization parameters (as
        numpy array of shape (num_t, num_opt)) and returns the derivatives of
        the total dissipation operators as nested list of
        shape [[] * num_ctrl] * num_t. Set if you
        want to use method (3.). (See class documentation.)

    is_skew_hermitian: bool
        If True, then the total dynamics generator is assumed to be skew
        hermitian.

    Attributes
    ----------
    _diss_sup_op: List[ControlMatrix], len num_t
        Total dissipaton super operator.

    _diss_sup_op_deriv: List[List[ControlMatrix]],
        shape [[] * num_ctrl] * num_t
        Derivative of the total dissipation operator with respect to the
        control amplitudes.

    _initial_diss_super_op: List[ControlMatrix], len num_l
        Initial dissipation super operator; num_l is the number of
        Lindbladians.

    _lindblad_operatorsList[ControlMatrix], len num_l
        Lindblad operators; num_l is the number of Lindbladians.

    _prefactor_function: Callable[[np.array], np.array]
        Receives the control amplitudes u (as numpy array of shape
        (num_t, num_ctrl)) and returns prefactors as numpy array
        of shape (num_t, num_l). The prefactors a_k are used as weights in the
        sum of the total dissipation operator.

        .. math::

            \mathcal{G} = \sum_k a_k * D(L_k)

        If the Lindblad operator is for example given by a complex number b_k
        times a constant (in time) matrix C_k.

        .. math::

            L_k = b_k * C_k

        Then the prefactor is the squared absolute value of this number:

        .. math::

            a_k = |b_k|^2

        Set if you want to use method (1.) or (2.). (See class documentation.)

    _prefactor_deriv_function: Callable[[np.array], np.array]
        Receives the control amplitudes u (as numpy array of shape
        (num_t, num_ctrl)) and returns the derivatives of the
        prefactors as numpy array of shape (num_t, num_ctrl, num_l). The
        derivatives d_k are used as weights in the sum of the derivative of the
        total dissipation operator.

        .. math::

            d \mathcal{G} / d u_k = \sum_k d_k * D(L_k)

        If the Lindblad operator is for example given by a complex number b_k
        times a constant (in time) matrix C_k. And this number depends on the
        control amplitudes u_k

        .. math::

            L_k = b_k (u_k) * C_k

        Then the derivative of the prefactor is the derivative of the squared
        absolute value of this number:

        .. math::

            d_k = d |b_k|^2 / d u_k

    _sup_op_func: Callable[[np.array], List[ControlMatrix]]
        Receives the control amplitudes u (as numpy array of shape
        (num_t, num_ctrl)) and returns the total dissipation
        operators as list of length num_t.

    _sup_op_deriv_func: Callable[[np.array], List[List[ControlMatrix]]]
        Receives the control amplitudes u (as numpy array of shape
        (num_t, num_ctrl)) and returns the derivatives of the total dissipation
        operators as nested list of shape [[] * num_ctrl] * num_t.

    Methods
    -------
    _parse_dissipative_super_operator: None

    _calc_diss_sup_op: List[ControlMatrix]
        Calculates the total dissipation super operator.

    _calc_diss_sup_op_deriv: Optional[List[List[ControlMatrix]]]
        Calculates the derivatives of the total dissipation super operators
        with respect to the control amplitudes.

    `Todo`
        * Write parser

    """

    def __init__(
            self,
            h_drift: List[q_mat.OperatorMatrix],
            h_ctrl: List[q_mat.OperatorMatrix],
            tau: np.array,
            initial_state: q_mat.OperatorMatrix = None,
            ctrl_amps: Optional[np.array] = None,
            calculate_unitary_derivatives: bool = False,
            filter_function_h_n: Union[
                Callable, List[List], None] = None,
            filter_function_basis: Optional[basis.Basis] = None,
            filter_function_s_derivs: Optional[
                Callable[[np.ndarray], np.ndarray]] = None,
            exponential_method: Optional[str] = None,
            frechet_deriv_approx_method: Optional[str] = None,
            initial_diss_super_op: List[q_mat.OperatorMatrix] = None,
            lindblad_operators: List[q_mat.OperatorMatrix] = None,
            prefactor_function: Callable[[np.array, np.array], np.array] = None,
            prefactor_derivative_function:
            Callable[[np.array, np.array], np.array] = None,
            super_operator_function:
            Callable[[np.array, np.array], List[q_mat.OperatorMatrix]] = None,
            super_operator_derivative_function:
            Callable[[np.array, np.array],
                     List[List[q_mat.OperatorMatrix]]] = None,
            is_skew_hermitian: bool = False,
            transfer_function: Optional[TransferFunction] = None,
            amplitude_function: Optional[AmplitudeFunction] = None) \
            -> None:

        if initial_state is None:
            dim = h_ctrl[0].shape[0]
            initial_state = type(h_ctrl[0])(np.eye(dim ** 2))

        super().__init__(
            h_drift=h_drift, h_ctrl=h_ctrl, initial_state=initial_state,
            tau=tau, ctrl_amps=ctrl_amps,
            calculate_propagator_derivatives=calculate_unitary_derivatives,
            filter_function_h_n=filter_function_h_n,
            filter_function_basis=filter_function_basis,
            filter_function_s_derivs=filter_function_s_derivs,
            exponential_method=exponential_method,
            frechet_deriv_approx_method=frechet_deriv_approx_method,
            is_skew_hermitian=is_skew_hermitian,
            transfer_function=transfer_function,
            amplitude_function=amplitude_function)

        self._diss_sup_op = None
        self._diss_sup_op_deriv = None

        # we do not throw away any operators or functions, just in case
        self._initial_diss_super_op = initial_diss_super_op
        self._lindblad_operators = lindblad_operators
        self._prefactor_function = prefactor_function
        self._prefactor_deriv_function = prefactor_derivative_function
        self._sup_op_func = super_operator_function
        self._sup_op_deriv_func = super_operator_derivative_function
        self._is_hermitian = is_skew_hermitian

    def set_optimization_parameters(self, y: np.array) -> None:
        """See base class. """
        if not np.array_equal(self._opt_pars, y):
            super().set_optimization_parameters(y)
            if self._prefactor_function is not None \
                    or self._sup_op_func is not None:
                self._diss_sup_op = None
                self._diss_sup_op_deriv = None

    def _calc_diss_sup_op(self) -> List[q_mat.OperatorMatrix]:
        r"""
        Calculates the dissipative super operator as described in the class
        doc string.

        Returns
        -------
        diss_sup_op: List[ControlMatrix], len num_l
            Dissipation super operator; Where num_l is the number of Lindblad
            terms.

        """
        if self._sup_op_func is None:
            # use Lindblad operators
            if self._lindblad_operators is None:
                # use dissipation_sup_op
                const_diss_sup_op = self._initial_diss_super_op
            else:
                # Calculate the time constant dissipation super operators
                # without time dependence
                const_diss_sup_op = []
                identity = self._lindblad_operators[0].identity_like()

                for lindblad in self._lindblad_operators:
                    const_diss_sup_op.append(
                        (lindblad.conj(do_copy=True)).kron(lindblad))
                    const_diss_sup_op[-1] -= .5 * identity.kron(
                        lindblad.dag(do_copy=True) * lindblad)
                    const_diss_sup_op[-1] -= .5 * (
                        lindblad.transpose(do_copy=True)
                        * lindblad.conj(do_copy=True)).kron(identity)

            # Add the time dependence
            if self._prefactor_function is not None:
                self._diss_sup_op = []
                prefactors = self._prefactor_function(
                    copy.deepcopy(self._ctrl_amps),
                    copy.deepcopy(self.transferred_parameters))
                for factor_at_time_t in prefactors:
                    self._diss_sup_op.append(
                        const_diss_sup_op[0] * factor_at_time_t[0])
                    for sup_op, factor \
                            in zip(const_diss_sup_op[1:],
                                   factor_at_time_t[1:]):
                        self._diss_sup_op[-1] += sup_op * factor
            else:
                self._diss_sup_op = [const_diss_sup_op[0], ]
                for sup_op in const_diss_sup_op[1:]:
                    self._diss_sup_op[0] += sup_op
                self._diss_sup_op *= len(self.transferred_time)
        else:
            self._diss_sup_op = self._sup_op_func(
                copy.deepcopy(self._ctrl_amps),
                copy.deepcopy(self.transferred_parameters))
        return self._diss_sup_op

    def _calc_diss_sup_op_deriv(self) \
            -> Optional[List[List[q_mat.OperatorMatrix]]]:
        r"""
        Calculates the derivatives of the dissipation super operator with
        respect to the control amplitudes.

        If the dissipation super operator is given as constant (1.) or as
        lindblad operators (2.) they are assumed not to depend on the control
        parameters and only the derivative of the prefactor is to be taken into
        account. In order to do so, a function handle containing the
        derivatives must be given. This function receives the control
        amplitudes as num_t x num_ctrl numpy array and returns the derivatives
        as num_t x num_l x num_ctrl array.

        If the dissipation super operator is given as function handle (3.),
        then the derivatives must also be given as function handle receiving
        the control amplitudes and returning a nested list of super operators
        as control matrices.

        If the requested derivative functions are not provided (None), then
        the dissipation super operator is considered constant in the control
        amplitudes and the function returns None.

        Returns
        -------
        diss_sup_op_deriv: Optional[List[List[q_mat.ControlMatrix]]],
                           shape [[] * num_ctrl] * num_t
            The derivatives of the dissipation super operator with respect to
            the control variables.

        """

        if self._sup_op_deriv_func is not None:
            self._diss_sup_op_deriv = \
                self._sup_op_deriv_func(
                    copy.deepcopy(self._ctrl_amps),
                    copy.deepcopy(self.transferred_parameters))
            return self._diss_sup_op_deriv

        elif self._prefactor_deriv_function is not None:
            if self._lindblad_operators is None:
                # use dissipation_sup_op
                const_diss_sup_op = self._initial_diss_super_op
            else:
                # Calculate the time constant dissipation super operators
                # without time dependence
                const_diss_sup_op = []
                identity = self._lindblad_operators[0].identity_like()

                for lindblad in self._lindblad_operators:
                    const_diss_sup_op.append(
                        (lindblad.conj(do_copy=True)).kron(lindblad))
                    const_diss_sup_op[-1] -= .5 * identity.kron(
                        lindblad.dag(do_copy=True) * lindblad)
                    const_diss_sup_op[-1] -= .5 * (
                        lindblad.transpose(do_copy=True)
                        * lindblad.conj(do_copy=True)).kron(identity)

            prefactor_derivatives = \
<<<<<<< HEAD
                self._prefactor_deriv_function(
                copy.deepcopy(self._ctrl_amps),
                copy.deepcopy(self.transferred_parameters))
=======
                self._prefactor_deriv_function(self._ctrl_amps)
            # Todo: Assert that the prefactor returns the right dimension
>>>>>>> 08ee64ee
            # prefactor_derivatives: shape (num_t, num_ctrl, num_l)
            diss_sup_op_deriv = []
            for factor_per_ctrl_lind in prefactor_derivatives:
                # create new sub list for eacht time step
                diss_sup_op_deriv.append([])
                for factor_per_lind in factor_per_ctrl_lind:
                    # add the first term for each control direction
                    diss_sup_op_deriv[-1].append(
                        const_diss_sup_op[0] * factor_per_lind[0])
                    for diss_sup_op, factor in zip(
                            const_diss_sup_op[1:], factor_per_lind[1:]):
                        # add the remaining terms
                        diss_sup_op_deriv[-1][-1] += diss_sup_op * factor
            self._diss_sup_op_deriv = diss_sup_op_deriv
            return diss_sup_op_deriv
        else:
            return None

    def _compute_derivative_directions(
            self) -> List[List[q_mat.OperatorMatrix]]:
        r"""
        Computes the derivative directions of the total dynamics generator.

        Returns
        -------
        deriv_directions: List[List[q_mat.ControlMatrix]],
                          shape [[] * num_ctrl] * num_t
            Derivative directions given by

            .. math::

                -1j * (I \otimes H_k - H_k \otimes I) + d \mathcal{G} / d u_k

        """
        # derivative of the coherent part
        identity_times_i = self.h_ctrl[0].identity_like()
        identity_times_i *= -1j
        h_ctrl_sup_op = []
        for ctrl_op in self.h_ctrl:
            h_ctrl_sup_op.append(identity_times_i.kron(ctrl_op))
            h_ctrl_sup_op[-1] -= (ctrl_op.transpose(do_copy=True)).kron(
                identity_times_i)

        # add derivative of the dissipation part
        if self._diss_sup_op_deriv is None:
            self._diss_sup_op_deriv = self._calc_diss_sup_op_deriv()
        if self._diss_sup_op_deriv is not None:
            dh_by_ctrl = []
            for diss_sup_op_deriv_at_t in self._diss_sup_op_deriv:
                dh_by_ctrl.append([])
                for diss_sup_op_deriv, ctrl_sup_op \
                        in zip(diss_sup_op_deriv_at_t, h_ctrl_sup_op):
                    dh_by_ctrl[-1].append(diss_sup_op_deriv + ctrl_sup_op)
        else:
            dh_by_ctrl = [h_ctrl_sup_op, ] * len(self.transferred_time)

        return dh_by_ctrl

    def _parse_dissipative_super_operator(self) -> None:
        r"""
        check the dissipative super operator for dimensional consistency
        (maybe even physical properties)
        - not implemented yet -
        """
        pass

    def _compute_dyn_gen(self) -> List[q_mat.OperatorMatrix]:
        r"""
        Computes the dynamics generator for the Lindblad master equation.

        The Hamiltonian is translated into the master equation formalism as

        .. math::

            \mathcal{H} = I \otimes H - H^\ast \otimes I

        Then the dissipation super operator is added.

        Returns
        -------
        dyn_gen: List[ControlMatrix], len num_t
            Dynamics generators for the master equation.

        Raises
        ------
        ValueError:
            The computation is only defined for the use of dense control
            matrices.

        """
        self._dyn_gen = super()._compute_dyn_gen()

        if self._diss_sup_op is None:
            self._diss_sup_op = self._calc_diss_sup_op()

        identiy_operator = self._dyn_gen[0].identity_like()
        sup_op_dyn_gen = []

        assert(len(self._dyn_gen) == len(self._diss_sup_op))

        for dyn_gen, diss_sup_op in zip(self._dyn_gen, self._diss_sup_op):
            sup_op_dyn_gen.append(identiy_operator.kron(dyn_gen))
            # the cancelling minus sign accounts for the -i factor, which is
            # also conjugated (included in the dyn gen)
            sup_op_dyn_gen[-1] += dyn_gen.conj(do_copy=True).kron(
                identiy_operator)
            sup_op_dyn_gen[-1] += diss_sup_op

        self._dyn_gen = sup_op_dyn_gen
        return sup_op_dyn_gen


class LindbladSControlNoise(LindbladSolver):
    """
    Special case of the Lindblad master equation. It considers white noise on
    the control parameters. The same functionality should be implementable
    with the parent class, but less convenient.
    """

    @needs_refactoring
    def __init__(self, h_drift, h_ctrl, initial_state, tau,
                 ctrl_amps, transfer_function=None,
                 calculate_unitary_derivatives=True, filter_function_h_n=None,
                 exponential_method=None, lindblad_operators=None,
                 constant_lindblad_operators=False, noise_psd=1):
        super().__init__(
            h_drift=h_drift, h_ctrl=h_ctrl, initial_state=initial_state,
            tau=tau, ctrl_amps=ctrl_amps,
            calculate_unitary_derivatives=calculate_unitary_derivatives,
            filter_function_h_n=filter_function_h_n,
            exponential_method=exponential_method)

        if lindblad_operators is None:
            self.lindblad_super_operator = None
        else:
            d = lindblad_operators[0].shape[0]
            self.lindblad_super_operator = np.zeros(
                (len(lindblad_operators), d**2, d**2))
            for i, l in enumerate(lindblad_operators):
                self.lindblad_super_operator[i, :, :] += np.kron(np.conj(l), l)
                self.lindblad_super_operator[i, :, :] += -.5 * np.kron(
                    np.eye(d), l.T.conj() @ l)
                self.lindblad_super_operator[i, :, :] += -.5 * np.kron(
                    l.T @ l.conj(), np.eye(d))

        self.transfer_function = transfer_function
        # if no transfer function is given it might be consider to be identity
        # its not necessarily required

        self.constant_lindblad_operators = constant_lindblad_operators
        self.noise_psd = noise_psd
        self.incoherent_dyn_gen = None

    def _compute_propagation(self):
        """

        """
        # Compute and cache all dyn_gen (basically the total hamiltonian)
        self._dyn_gen = copy.deepcopy(self.h_drift)
        self._dyn_gen += np.sum(self._ctrl_amps * self.h_ctrl, axis=1)

        # initialize the attributes
        self._prop = [None] * self.num_t
        self._dU = np.array(shape=(self.num_t, self.num_ctrl),
                              dtype=matrix.DenseOperator)
        self._fwd = [self.initial_state]

        # super operator calculation
        # this is the special case for charge noise on the control parameters
        # the required filter function contains
        if not self.constant_lindblad_operators or \
                self.incoherent_dyn_gen is None:
            transfer_matrix = self.transfer_function.transfer_matrix
            self.incoherent_dyn_gen = np.einsum('ijk,klm,k->ilm',
                                                transfer_matrix,
                                                self.lindblad_super_operator,
                                                self.noise_psd)
        dim = self._dyn_gen[0].shape[0]
        for i, gen in enumerate(self._dyn_gen):
            gen = -1j * np.kron(
                np.eye(dim), gen.data) - np.kron(gen.data, np.eye(dim))
            gen += self.incoherent_dyn_gen[i, :, :]
            gen = matrix.DenseOperator(gen)

        # calculation of the propagators
        for t in range(len(self.num_t)):
            if self.calculate_propagator_derivatives:
                for ctrl in range(self.num_ctrl):
                    direction = np.kron(
                        np.eye(dim), self.h_ctrl[t][ctrl]) - np.kron(
                        self.h_ctrl[t][ctrl], np.eye(dim))
                    self._prop[t], self._dU[t, ctrl] = self._dyn_gen[t].dexp(
                        direction=direction, tau=self.transferred_time[t],
                        compute_expm=True, method=self.exponential_method)

            else:
                self._prop[t] = self._dyn_gen[t].exp(
                    tau=self.transferred_time[t], method=self.exponential_method)

            self._fwd.append(self._prop[t] * self._fwd[t])

        self.prop_calculated = True<|MERGE_RESOLUTION|>--- conflicted
+++ resolved
@@ -1814,14 +1814,12 @@
                         * lindblad.conj(do_copy=True)).kron(identity)
 
             prefactor_derivatives = \
-<<<<<<< HEAD
                 self._prefactor_deriv_function(
                 copy.deepcopy(self._ctrl_amps),
                 copy.deepcopy(self.transferred_parameters))
-=======
-                self._prefactor_deriv_function(self._ctrl_amps)
+
             # Todo: Assert that the prefactor returns the right dimension
->>>>>>> 08ee64ee
+
             # prefactor_derivatives: shape (num_t, num_ctrl, num_l)
             diss_sup_op_deriv = []
             for factor_per_ctrl_lind in prefactor_derivatives:
